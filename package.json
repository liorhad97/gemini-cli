--- conflicted
+++ resolved
@@ -1,10 +1,6 @@
 {
   "name": "@google/gemini-cli",
-<<<<<<< HEAD
-  "version": "0.1.13",
-=======
   "version": "0.1.19",
->>>>>>> f81ccd8d
   "engines": {
     "node": ">=20.0.0"
   },
@@ -18,11 +14,7 @@
     "url": "git+https://github.com/google-gemini/gemini-cli.git"
   },
   "config": {
-<<<<<<< HEAD
-    "sandboxImageUri": "us-docker.pkg.dev/gemini-code-dev/gemini-cli/sandbox:0.1.13"
-=======
     "sandboxImageUri": "us-docker.pkg.dev/gemini-code-dev/gemini-cli/sandbox:0.1.19"
->>>>>>> f81ccd8d
   },
   "scripts": {
     "start": "node scripts/start.js",
@@ -99,10 +91,7 @@
     "yargs": "^17.7.2"
   },
   "dependencies": {
-<<<<<<< HEAD
-    "ink": "github:chrstnb/ink#aria-labels"
-=======
+    "ink": "github:chrstnb/ink#aria-labels",
     "node-fetch": "^3.3.2"
->>>>>>> f81ccd8d
   }
 }