/**
 * @license
 * Copyright 2025 Google LLC
 * SPDX-License-Identifier: Apache-2.0
 */

import * as path from 'node:path';
import process from 'node:process';
import type { ContentGeneratorConfig } from '../core/contentGenerator.js';
import {
  AuthType,
  createContentGeneratorConfig,
} from '../core/contentGenerator.js';
import { PromptRegistry } from '../prompts/prompt-registry.js';
import { ToolRegistry } from '../tools/tool-registry.js';
import { LSTool } from '../tools/ls.js';
import { ReadFileTool } from '../tools/read-file.js';
import { GrepTool } from '../tools/grep.js';
import { RipGrepTool } from '../tools/ripGrep.js';
import { GlobTool } from '../tools/glob.js';
import { EditTool } from '../tools/edit.js';
import { ShellTool } from '../tools/shell.js';
import { WriteFileTool } from '../tools/write-file.js';
import { WebFetchTool } from '../tools/web-fetch.js';
import { ReadManyFilesTool } from '../tools/read-many-files.js';
import { MemoryTool, setGeminiMdFilename } from '../tools/memoryTool.js';
import { WebSearchTool } from '../tools/web-search.js';
import { GeminiClient } from '../core/client.js';
import { FileDiscoveryService } from '../services/fileDiscoveryService.js';
import { GitService } from '../services/gitService.js';
import type { TelemetryTarget } from '../telemetry/index.js';
import {
  initializeTelemetry,
  DEFAULT_TELEMETRY_TARGET,
  DEFAULT_OTLP_ENDPOINT,
} from '../telemetry/index.js';
import { StartSessionEvent } from '../telemetry/index.js';
import {
  DEFAULT_GEMINI_EMBEDDING_MODEL,
  DEFAULT_GEMINI_FLASH_MODEL,
} from './models.js';
import { shouldAttemptBrowserLaunch } from '../utils/browser.js';
import type { MCPOAuthConfig } from '../mcp/oauth-provider.js';
import { IdeClient } from '../ide/ide-client.js';
import type { Content } from '@google/genai';
import type { FileSystemService } from '../services/fileSystemService.js';
import { StandardFileSystemService } from '../services/fileSystemService.js';
import { logCliConfiguration, logIdeConnection } from '../telemetry/loggers.js';
import { IdeConnectionEvent, IdeConnectionType } from '../telemetry/types.js';

// Re-export OAuth config type
export type { MCPOAuthConfig, AnyToolInvocation };
import type { AnyToolInvocation } from '../tools/tools.js';
import { WorkspaceContext } from '../utils/workspaceContext.js';
import { Storage } from './storage.js';
import { FileExclusions } from '../utils/ignorePatterns.js';
import type { EventEmitter } from 'node:events';

export enum ApprovalMode {
  DEFAULT = 'default',
  AUTO_EDIT = 'autoEdit',
  YOLO = 'yolo',
}

export interface AccessibilitySettings {
  disableLoadingPhrases?: boolean;
  screenReader?: boolean;
}

export interface BugCommandSettings {
  urlTemplate: string;
}

export interface ChatCompressionSettings {
  contextPercentageThreshold?: number;
}

export interface SummarizeToolOutputSettings {
  tokenBudget?: number;
}

export interface TelemetrySettings {
  enabled?: boolean;
  target?: TelemetryTarget;
  otlpEndpoint?: string;
  otlpProtocol?: 'grpc' | 'http';
  logPrompts?: boolean;
  outfile?: string;
}

export interface GeminiCLIExtension {
  name: string;
  version: string;
  isActive: boolean;
  path: string;
}
export interface FileFilteringOptions {
  respectGitIgnore: boolean;
  respectGeminiIgnore: boolean;
}
// For memory files
export const DEFAULT_MEMORY_FILE_FILTERING_OPTIONS: FileFilteringOptions = {
  respectGitIgnore: false,
  respectGeminiIgnore: true,
};
// For all other files
export const DEFAULT_FILE_FILTERING_OPTIONS: FileFilteringOptions = {
  respectGitIgnore: true,
  respectGeminiIgnore: true,
};
export class MCPServerConfig {
  constructor(
    // For stdio transport
    readonly command?: string,
    readonly args?: string[],
    readonly env?: Record<string, string>,
    readonly cwd?: string,
    // For sse transport
    readonly url?: string,
    // For streamable http transport
    readonly httpUrl?: string,
    readonly headers?: Record<string, string>,
    // For websocket transport
    readonly tcp?: string,
    // Common
    readonly timeout?: number,
    readonly trust?: boolean,
    // Metadata
    readonly description?: string,
    readonly includeTools?: string[],
    readonly excludeTools?: string[],
    readonly extensionName?: string,
    // OAuth configuration
    readonly oauth?: MCPOAuthConfig,
    readonly authProviderType?: AuthProviderType,
  ) {}
}

export enum AuthProviderType {
  DYNAMIC_DISCOVERY = 'dynamic_discovery',
  GOOGLE_CREDENTIALS = 'google_credentials',
}

export interface SandboxConfig {
  command: 'docker' | 'podman' | 'sandbox-exec';
  image: string;
}

export type FlashFallbackHandler = (
  currentModel: string,
  fallbackModel: string,
  error?: unknown,
) => Promise<boolean | string | null>;

export interface ConfigParameters {
  sessionId: string;
  embeddingModel?: string;
  sandbox?: SandboxConfig;
  targetDir: string;
  debugMode: boolean;
  question?: string;
  fullContext?: boolean;
  coreTools?: string[];
  allowedTools?: string[];
  excludeTools?: string[];
  toolDiscoveryCommand?: string;
  toolCallCommand?: string;
  mcpServerCommand?: string;
  mcpServers?: Record<string, MCPServerConfig>;
  userMemory?: string;
  geminiMdFileCount?: number;
  approvalMode?: ApprovalMode;
  showMemoryUsage?: boolean;
  contextFileName?: string | string[];
  accessibility?: AccessibilitySettings;
  telemetry?: TelemetrySettings;
  usageStatisticsEnabled?: boolean;
  fileFiltering?: {
    respectGitIgnore?: boolean;
    respectGeminiIgnore?: boolean;
    enableRecursiveFileSearch?: boolean;
    disableFuzzySearch?: boolean;
  };
  checkpointing?: boolean;
  proxy?: string;
  cwd: string;
  fileDiscoveryService?: FileDiscoveryService;
  includeDirectories?: string[];
  bugCommand?: BugCommandSettings;
  model: string;
  extensionContextFilePaths?: string[];
  maxSessionTurns?: number;
  experimentalZedIntegration?: boolean;
  listExtensions?: boolean;
  extensions?: GeminiCLIExtension[];
  blockedMcpServers?: Array<{ name: string; extensionName: string }>;
  noBrowser?: boolean;
  summarizeToolOutput?: Record<string, SummarizeToolOutputSettings>;
  folderTrustFeature?: boolean;
  folderTrust?: boolean;
  ideMode?: boolean;
  loadMemoryFromIncludeDirectories?: boolean;
  chatCompression?: ChatCompressionSettings;
  interactive?: boolean;
  trustedFolder?: boolean;
  useRipgrep?: boolean;
  shouldUseNodePtyShell?: boolean;
  skipNextSpeakerCheck?: boolean;
  extensionManagement?: boolean;
  enablePromptCompletion?: boolean;
<<<<<<< HEAD
  truncateToolOutputThreshold?: number;
  truncateToolOutputLines?: number;
=======
  eventEmitter?: EventEmitter;
>>>>>>> 71ad272a
}

export class Config {
  private toolRegistry!: ToolRegistry;
  private promptRegistry!: PromptRegistry;
  private readonly sessionId: string;
  private fileSystemService: FileSystemService;
  private contentGeneratorConfig!: ContentGeneratorConfig;
  private readonly embeddingModel: string;
  private readonly sandbox: SandboxConfig | undefined;
  private readonly targetDir: string;
  private workspaceContext: WorkspaceContext;
  private readonly debugMode: boolean;
  private readonly question: string | undefined;
  private readonly fullContext: boolean;
  private readonly coreTools: string[] | undefined;
  private readonly allowedTools: string[] | undefined;
  private readonly excludeTools: string[] | undefined;
  private readonly toolDiscoveryCommand: string | undefined;
  private readonly toolCallCommand: string | undefined;
  private readonly mcpServerCommand: string | undefined;
  private readonly mcpServers: Record<string, MCPServerConfig> | undefined;
  private userMemory: string;
  private geminiMdFileCount: number;
  private approvalMode: ApprovalMode;
  private readonly showMemoryUsage: boolean;
  private readonly accessibility: AccessibilitySettings;
  private readonly telemetrySettings: TelemetrySettings;
  private readonly usageStatisticsEnabled: boolean;
  private geminiClient!: GeminiClient;
  private readonly fileFiltering: {
    respectGitIgnore: boolean;
    respectGeminiIgnore: boolean;
    enableRecursiveFileSearch: boolean;
    disableFuzzySearch: boolean;
  };
  private fileDiscoveryService: FileDiscoveryService | null = null;
  private gitService: GitService | undefined = undefined;
  private readonly checkpointing: boolean;
  private readonly proxy: string | undefined;
  private readonly cwd: string;
  private readonly bugCommand: BugCommandSettings | undefined;
  private readonly model: string;
  private readonly extensionContextFilePaths: string[];
  private readonly noBrowser: boolean;
  private readonly folderTrustFeature: boolean;
  private readonly folderTrust: boolean;
  private ideMode: boolean;
  private ideClient!: IdeClient;
  private inFallbackMode = false;
  private readonly maxSessionTurns: number;
  private readonly listExtensions: boolean;
  private readonly _extensions: GeminiCLIExtension[];
  private readonly _blockedMcpServers: Array<{
    name: string;
    extensionName: string;
  }>;
  flashFallbackHandler?: FlashFallbackHandler;
  private quotaErrorOccurred: boolean = false;
  private readonly summarizeToolOutput:
    | Record<string, SummarizeToolOutputSettings>
    | undefined;
  private readonly experimentalZedIntegration: boolean = false;
  private readonly loadMemoryFromIncludeDirectories: boolean = false;
  private readonly chatCompression: ChatCompressionSettings | undefined;
  private readonly interactive: boolean;
  private readonly trustedFolder: boolean | undefined;
  private readonly useRipgrep: boolean;
  private readonly shouldUseNodePtyShell: boolean;
  private readonly skipNextSpeakerCheck: boolean;
  private readonly extensionManagement: boolean;
  private readonly enablePromptCompletion: boolean = false;
  private readonly truncateToolOutputThreshold: number;
  private readonly truncateToolOutputLines: number;
  private initialized: boolean = false;
  readonly storage: Storage;
  private readonly fileExclusions: FileExclusions;
  private readonly eventEmitter?: EventEmitter;

  constructor(params: ConfigParameters) {
    this.sessionId = params.sessionId;
    this.embeddingModel =
      params.embeddingModel ?? DEFAULT_GEMINI_EMBEDDING_MODEL;
    this.fileSystemService = new StandardFileSystemService();
    this.sandbox = params.sandbox;
    this.targetDir = path.resolve(params.targetDir);
    this.workspaceContext = new WorkspaceContext(
      this.targetDir,
      params.includeDirectories ?? [],
    );
    this.debugMode = params.debugMode;
    this.question = params.question;
    this.fullContext = params.fullContext ?? false;
    this.coreTools = params.coreTools;
    this.allowedTools = params.allowedTools;
    this.excludeTools = params.excludeTools;
    this.toolDiscoveryCommand = params.toolDiscoveryCommand;
    this.toolCallCommand = params.toolCallCommand;
    this.mcpServerCommand = params.mcpServerCommand;
    this.mcpServers = params.mcpServers;
    this.userMemory = params.userMemory ?? '';
    this.geminiMdFileCount = params.geminiMdFileCount ?? 0;
    this.approvalMode = params.approvalMode ?? ApprovalMode.DEFAULT;
    this.showMemoryUsage = params.showMemoryUsage ?? false;
    this.accessibility = params.accessibility ?? {};
    this.telemetrySettings = {
      enabled: params.telemetry?.enabled ?? false,
      target: params.telemetry?.target ?? DEFAULT_TELEMETRY_TARGET,
      otlpEndpoint: params.telemetry?.otlpEndpoint ?? DEFAULT_OTLP_ENDPOINT,
      otlpProtocol: params.telemetry?.otlpProtocol,
      logPrompts: params.telemetry?.logPrompts ?? true,
      outfile: params.telemetry?.outfile,
    };
    this.usageStatisticsEnabled = params.usageStatisticsEnabled ?? true;

    this.fileFiltering = {
      respectGitIgnore: params.fileFiltering?.respectGitIgnore ?? true,
      respectGeminiIgnore: params.fileFiltering?.respectGeminiIgnore ?? true,
      enableRecursiveFileSearch:
        params.fileFiltering?.enableRecursiveFileSearch ?? true,
      disableFuzzySearch: params.fileFiltering?.disableFuzzySearch ?? false,
    };
    this.checkpointing = params.checkpointing ?? false;
    this.proxy = params.proxy;
    this.cwd = params.cwd ?? process.cwd();
    this.fileDiscoveryService = params.fileDiscoveryService ?? null;
    this.bugCommand = params.bugCommand;
    this.model = params.model;
    this.extensionContextFilePaths = params.extensionContextFilePaths ?? [];
    this.maxSessionTurns = params.maxSessionTurns ?? -1;
    this.experimentalZedIntegration =
      params.experimentalZedIntegration ?? false;
    this.listExtensions = params.listExtensions ?? false;
    this._extensions = params.extensions ?? [];
    this._blockedMcpServers = params.blockedMcpServers ?? [];
    this.noBrowser = params.noBrowser ?? false;
    this.summarizeToolOutput = params.summarizeToolOutput;
    this.folderTrustFeature = params.folderTrustFeature ?? false;
    this.folderTrust = params.folderTrust ?? false;
    this.ideMode = params.ideMode ?? false;
    this.loadMemoryFromIncludeDirectories =
      params.loadMemoryFromIncludeDirectories ?? false;
    this.chatCompression = params.chatCompression;
    this.interactive = params.interactive ?? false;
    this.trustedFolder = params.trustedFolder;
    this.useRipgrep = params.useRipgrep ?? false;
    this.shouldUseNodePtyShell = params.shouldUseNodePtyShell ?? false;
    this.skipNextSpeakerCheck = params.skipNextSpeakerCheck ?? false;
    this.truncateToolOutputThreshold =
      params.truncateToolOutputThreshold ?? 4_000_000;
    this.truncateToolOutputLines = params.truncateToolOutputLines ?? 1000;
    this.extensionManagement = params.extensionManagement ?? false;
    this.storage = new Storage(this.targetDir);
    this.enablePromptCompletion = params.enablePromptCompletion ?? false;
    this.fileExclusions = new FileExclusions(this);
    this.eventEmitter = params.eventEmitter;

    if (params.contextFileName) {
      setGeminiMdFilename(params.contextFileName);
    }

    if (this.telemetrySettings.enabled) {
      initializeTelemetry(this);
    }
  }

  /**
   * Must only be called once, throws if called again.
   */
  async initialize(): Promise<void> {
    if (this.initialized) {
      throw Error('Config was already initialized');
    }
    this.initialized = true;
    this.ideClient = await IdeClient.getInstance();
    // Initialize centralized FileDiscoveryService
    this.getFileService();
    if (this.getCheckpointingEnabled()) {
      await this.getGitService();
    }
    this.promptRegistry = new PromptRegistry();
    this.toolRegistry = await this.createToolRegistry();
    logCliConfiguration(this, new StartSessionEvent(this, this.toolRegistry));
  }

  async refreshAuth(authMethod: AuthType) {
    // Save the current conversation history before creating a new client
    let existingHistory: Content[] = [];
    if (this.geminiClient && this.geminiClient.isInitialized()) {
      existingHistory = this.geminiClient.getHistory();
    }

    // Create new content generator config
    const newContentGeneratorConfig = createContentGeneratorConfig(
      this,
      authMethod,
    );

    // Create and initialize new client in local variable first
    const newGeminiClient = new GeminiClient(this);
    await newGeminiClient.initialize(newContentGeneratorConfig);

    // Vertex and Genai have incompatible encryption and sending history with
    // throughtSignature from Genai to Vertex will fail, we need to strip them
    const fromGenaiToVertex =
      this.contentGeneratorConfig?.authType === AuthType.USE_GEMINI &&
      authMethod === AuthType.LOGIN_WITH_GOOGLE;

    // Only assign to instance properties after successful initialization
    this.contentGeneratorConfig = newContentGeneratorConfig;
    this.geminiClient = newGeminiClient;

    // Restore the conversation history to the new client
    if (existingHistory.length > 0) {
      this.geminiClient.setHistory(existingHistory, {
        stripThoughts: fromGenaiToVertex,
      });
    }

    // Reset the session flag since we're explicitly changing auth and using default model
    this.inFallbackMode = false;
  }

  getSessionId(): string {
    return this.sessionId;
  }

  shouldLoadMemoryFromIncludeDirectories(): boolean {
    return this.loadMemoryFromIncludeDirectories;
  }

  getContentGeneratorConfig(): ContentGeneratorConfig {
    return this.contentGeneratorConfig;
  }

  getModel(): string {
    return this.contentGeneratorConfig?.model || this.model;
  }

  setModel(newModel: string): void {
    if (this.contentGeneratorConfig) {
      this.contentGeneratorConfig.model = newModel;
    }
  }

  isInFallbackMode(): boolean {
    return this.inFallbackMode;
  }

  setFallbackMode(active: boolean): void {
    this.inFallbackMode = active;
  }

  setFlashFallbackHandler(handler: FlashFallbackHandler): void {
    this.flashFallbackHandler = handler;
  }

  getMaxSessionTurns(): number {
    return this.maxSessionTurns;
  }

  setQuotaErrorOccurred(value: boolean): void {
    this.quotaErrorOccurred = value;
  }

  getQuotaErrorOccurred(): boolean {
    return this.quotaErrorOccurred;
  }

  getEmbeddingModel(): string {
    return this.embeddingModel;
  }

  getSandbox(): SandboxConfig | undefined {
    return this.sandbox;
  }

  isRestrictiveSandbox(): boolean {
    const sandboxConfig = this.getSandbox();
    const seatbeltProfile = process.env['SEATBELT_PROFILE'];
    return (
      !!sandboxConfig &&
      sandboxConfig.command === 'sandbox-exec' &&
      !!seatbeltProfile &&
      seatbeltProfile.startsWith('restrictive-')
    );
  }

  getTargetDir(): string {
    return this.targetDir;
  }

  getProjectRoot(): string {
    return this.targetDir;
  }

  getWorkspaceContext(): WorkspaceContext {
    return this.workspaceContext;
  }

  getToolRegistry(): ToolRegistry {
    return this.toolRegistry;
  }

  getPromptRegistry(): PromptRegistry {
    return this.promptRegistry;
  }

  getDebugMode(): boolean {
    return this.debugMode;
  }
  getQuestion(): string | undefined {
    return this.question;
  }

  getFullContext(): boolean {
    return this.fullContext;
  }

  getCoreTools(): string[] | undefined {
    return this.coreTools;
  }

  getAllowedTools(): string[] | undefined {
    return this.allowedTools;
  }

  getExcludeTools(): string[] | undefined {
    return this.excludeTools;
  }

  getToolDiscoveryCommand(): string | undefined {
    return this.toolDiscoveryCommand;
  }

  getToolCallCommand(): string | undefined {
    return this.toolCallCommand;
  }

  getMcpServerCommand(): string | undefined {
    return this.mcpServerCommand;
  }

  getMcpServers(): Record<string, MCPServerConfig> | undefined {
    return this.mcpServers;
  }

  getUserMemory(): string {
    return this.userMemory;
  }

  setUserMemory(newUserMemory: string): void {
    this.userMemory = newUserMemory;
  }

  getGeminiMdFileCount(): number {
    return this.geminiMdFileCount;
  }

  setGeminiMdFileCount(count: number): void {
    this.geminiMdFileCount = count;
  }

  getApprovalMode(): ApprovalMode {
    return this.approvalMode;
  }

  setApprovalMode(mode: ApprovalMode): void {
    if (this.isTrustedFolder() === false && mode !== ApprovalMode.DEFAULT) {
      throw new Error(
        'Cannot enable privileged approval modes in an untrusted folder.',
      );
    }
    this.approvalMode = mode;
  }

  getShowMemoryUsage(): boolean {
    return this.showMemoryUsage;
  }

  getAccessibility(): AccessibilitySettings {
    return this.accessibility;
  }

  getTelemetryEnabled(): boolean {
    return this.telemetrySettings.enabled ?? false;
  }

  getTelemetryLogPromptsEnabled(): boolean {
    return this.telemetrySettings.logPrompts ?? true;
  }

  getTelemetryOtlpEndpoint(): string {
    return this.telemetrySettings.otlpEndpoint ?? DEFAULT_OTLP_ENDPOINT;
  }

  getTelemetryOtlpProtocol(): 'grpc' | 'http' {
    return this.telemetrySettings.otlpProtocol ?? 'grpc';
  }

  getTelemetryTarget(): TelemetryTarget {
    return this.telemetrySettings.target ?? DEFAULT_TELEMETRY_TARGET;
  }

  getTelemetryOutfile(): string | undefined {
    return this.telemetrySettings.outfile;
  }

  getGeminiClient(): GeminiClient {
    return this.geminiClient;
  }

  getEnableRecursiveFileSearch(): boolean {
    return this.fileFiltering.enableRecursiveFileSearch;
  }

  getFileFilteringDisableFuzzySearch(): boolean {
    return this.fileFiltering.disableFuzzySearch;
  }

  getFileFilteringRespectGitIgnore(): boolean {
    return this.fileFiltering.respectGitIgnore;
  }
  getFileFilteringRespectGeminiIgnore(): boolean {
    return this.fileFiltering.respectGeminiIgnore;
  }

  getFileFilteringOptions(): FileFilteringOptions {
    return {
      respectGitIgnore: this.fileFiltering.respectGitIgnore,
      respectGeminiIgnore: this.fileFiltering.respectGeminiIgnore,
    };
  }

  /**
   * Gets custom file exclusion patterns from configuration.
   * TODO: This is a placeholder implementation. In the future, this could
   * read from settings files, CLI arguments, or environment variables.
   */
  getCustomExcludes(): string[] {
    // Placeholder implementation - returns empty array for now
    // Future implementation could read from:
    // - User settings file
    // - Project-specific configuration
    // - Environment variables
    // - CLI arguments
    return [];
  }

  getCheckpointingEnabled(): boolean {
    return this.checkpointing;
  }

  getProxy(): string | undefined {
    return this.proxy;
  }

  getWorkingDir(): string {
    return this.cwd;
  }

  getBugCommand(): BugCommandSettings | undefined {
    return this.bugCommand;
  }

  getFileService(): FileDiscoveryService {
    if (!this.fileDiscoveryService) {
      this.fileDiscoveryService = new FileDiscoveryService(this.targetDir);
    }
    return this.fileDiscoveryService;
  }

  getUsageStatisticsEnabled(): boolean {
    return this.usageStatisticsEnabled;
  }

  getExtensionContextFilePaths(): string[] {
    return this.extensionContextFilePaths;
  }

  getExperimentalZedIntegration(): boolean {
    return this.experimentalZedIntegration;
  }

  getListExtensions(): boolean {
    return this.listExtensions;
  }

  getExtensionManagement(): boolean {
    return this.extensionManagement;
  }

  getExtensions(): GeminiCLIExtension[] {
    return this._extensions;
  }

  getBlockedMcpServers(): Array<{ name: string; extensionName: string }> {
    return this._blockedMcpServers;
  }

  getNoBrowser(): boolean {
    return this.noBrowser;
  }

  isBrowserLaunchSuppressed(): boolean {
    return this.getNoBrowser() || !shouldAttemptBrowserLaunch();
  }

  getSummarizeToolOutputConfig():
    | Record<string, SummarizeToolOutputSettings>
    | undefined {
    return this.summarizeToolOutput;
  }

  getIdeMode(): boolean {
    return this.ideMode;
  }

  getFolderTrustFeature(): boolean {
    return this.folderTrustFeature;
  }

  getFolderTrust(): boolean {
    return this.folderTrust;
  }

  isTrustedFolder(): boolean | undefined {
    return this.trustedFolder;
  }

  setIdeMode(value: boolean): void {
    this.ideMode = value;
  }

  async setIdeModeAndSyncConnection(value: boolean): Promise<void> {
    this.ideMode = value;
    if (value) {
      await this.ideClient.connect();
      logIdeConnection(this, new IdeConnectionEvent(IdeConnectionType.SESSION));
    } else {
      await this.ideClient.disconnect();
    }
  }

  getIdeClient(): IdeClient {
    return this.ideClient;
  }

  /**
   * Get the current FileSystemService
   */
  getFileSystemService(): FileSystemService {
    return this.fileSystemService;
  }

  /**
   * Set a custom FileSystemService
   */
  setFileSystemService(fileSystemService: FileSystemService): void {
    this.fileSystemService = fileSystemService;
  }

  getChatCompression(): ChatCompressionSettings | undefined {
    return this.chatCompression;
  }

  isInteractive(): boolean {
    return this.interactive;
  }

  getUseRipgrep(): boolean {
    return this.useRipgrep;
  }

  getShouldUseNodePtyShell(): boolean {
    return this.shouldUseNodePtyShell;
  }

  getSkipNextSpeakerCheck(): boolean {
    return this.skipNextSpeakerCheck;
  }

  getScreenReader(): boolean {
    return this.accessibility.screenReader ?? false;
  }

  getEnablePromptCompletion(): boolean {
    return this.enablePromptCompletion;
  }

  getTruncateToolOutputThreshold(): number {
    return this.truncateToolOutputThreshold;
  }

  getTruncateToolOutputLines(): number {
    return this.truncateToolOutputLines;
  }

  async getGitService(): Promise<GitService> {
    if (!this.gitService) {
      this.gitService = new GitService(this.targetDir, this.storage);
      await this.gitService.initialize();
    }
    return this.gitService;
  }

  getFileExclusions(): FileExclusions {
    return this.fileExclusions;
  }

  async createToolRegistry(): Promise<ToolRegistry> {
    const registry = new ToolRegistry(this, this.eventEmitter);

    // helper to create & register core tools that are enabled
    // eslint-disable-next-line @typescript-eslint/no-explicit-any
    const registerCoreTool = (ToolClass: any, ...args: unknown[]) => {
      const className = ToolClass.name;
      const toolName = ToolClass.Name || className;
      const coreTools = this.getCoreTools();
      const excludeTools = this.getExcludeTools() || [];

      let isEnabled = true; // Enabled by default if coreTools is not set.
      if (coreTools) {
        isEnabled = coreTools.some(
          (tool) =>
            tool === className ||
            tool === toolName ||
            tool.startsWith(`${className}(`) ||
            tool.startsWith(`${toolName}(`),
        );
      }

      const isExcluded = excludeTools.some(
        (tool) => tool === className || tool === toolName,
      );

      if (isExcluded) {
        isEnabled = false;
      }

      if (isEnabled) {
        registry.registerTool(new ToolClass(...args));
      }
    };

    registerCoreTool(LSTool, this);
    registerCoreTool(ReadFileTool, this);

    if (this.getUseRipgrep()) {
      registerCoreTool(RipGrepTool, this);
    } else {
      registerCoreTool(GrepTool, this);
    }

    registerCoreTool(GlobTool, this);
    registerCoreTool(EditTool, this);
    registerCoreTool(WriteFileTool, this);
    registerCoreTool(WebFetchTool, this);
    registerCoreTool(ReadManyFilesTool, this);
    registerCoreTool(ShellTool, this);
    registerCoreTool(MemoryTool);
    registerCoreTool(WebSearchTool, this);

    await registry.discoverAllTools();
    return registry;
  }
}
// Export model constants for use in CLI
export { DEFAULT_GEMINI_FLASH_MODEL };<|MERGE_RESOLUTION|>--- conflicted
+++ resolved
@@ -208,12 +208,9 @@
   skipNextSpeakerCheck?: boolean;
   extensionManagement?: boolean;
   enablePromptCompletion?: boolean;
-<<<<<<< HEAD
   truncateToolOutputThreshold?: number;
   truncateToolOutputLines?: number;
-=======
   eventEmitter?: EventEmitter;
->>>>>>> 71ad272a
 }
 
 export class Config {
