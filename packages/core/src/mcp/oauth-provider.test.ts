/**
 * @license
 * Copyright 2025 Google LLC
 * SPDX-License-Identifier: Apache-2.0
 */

import { vi } from 'vitest';

// Mock dependencies AT THE TOP
const mockOpenBrowserSecurely = vi.hoisted(() => vi.fn());
vi.mock('../utils/secure-browser-launcher.js', () => ({
  openBrowserSecurely: mockOpenBrowserSecurely,
}));
vi.mock('node:crypto');
vi.mock('./oauth-token-storage.js');

import { describe, it, expect, beforeEach, afterEach } from 'vitest';
import * as http from 'node:http';
import * as crypto from 'node:crypto';
import type {
  MCPOAuthConfig,
  OAuthTokenResponse,
  OAuthClientRegistrationResponse,
} from './oauth-provider.js';
import { MCPOAuthProvider } from './oauth-provider.js';
<<<<<<< HEAD
import type { MCPOAuthToken } from './token-storage/types.js';
=======
import type { OAuthToken } from './token-storage/types.js';
>>>>>>> 83a40ff9
import { MCPOAuthTokenStorage } from './oauth-token-storage.js';

// Mock fetch globally
const mockFetch = vi.fn();
global.fetch = mockFetch;

// Helper function to create mock fetch responses with proper headers
const createMockResponse = (options: {
  ok: boolean;
  status?: number;
  contentType?: string;
  text?: string | (() => Promise<string>);
  json?: unknown | (() => Promise<unknown>);
}) => {
  const response: {
    ok: boolean;
    status?: number;
    headers: {
      get: (name: string) => string | null;
    };
    text?: () => Promise<string>;
    json?: () => Promise<unknown>;
  } = {
    ok: options.ok,
    headers: {
      get: (name: string) => {
        if (name.toLowerCase() === 'content-type') {
          return options.contentType || null;
        }
        return null;
      },
    },
  };

  if (options.status !== undefined) {
    response.status = options.status;
  }

  if (options.text !== undefined) {
    response.text =
      typeof options.text === 'string'
        ? () => Promise.resolve(options.text as string)
        : (options.text as () => Promise<string>);
  }

  if (options.json !== undefined) {
    response.json =
      typeof options.json === 'function'
        ? (options.json as () => Promise<unknown>)
        : () => Promise.resolve(options.json);
  }

  return response;
};

// Define a reusable mock server with .listen, .close, and .on methods
const mockHttpServer = {
  listen: vi.fn(),
  close: vi.fn(),
  on: vi.fn(),
};
vi.mock('node:http', () => ({
  createServer: vi.fn(() => mockHttpServer),
}));

describe('MCPOAuthProvider', () => {
  const mockConfig: MCPOAuthConfig = {
    enabled: true,
    clientId: 'test-client-id',
    clientSecret: 'test-client-secret',
    authorizationUrl: 'https://auth.example.com/authorize',
    tokenUrl: 'https://auth.example.com/token',
    scopes: ['read', 'write'],
    redirectUri: 'http://localhost:7777/oauth/callback',
    audiences: ['https://api.example.com'],
  };

  const mockToken: OAuthToken = {
    accessToken: 'access_token_123',
    refreshToken: 'refresh_token_456',
    tokenType: 'Bearer',
    scope: 'read write',
    expiresAt: Date.now() + 3600000,
  };

  const mockTokenResponse: OAuthTokenResponse = {
    access_token: 'access_token_123',
    token_type: 'Bearer',
    expires_in: 3600,
    refresh_token: 'refresh_token_456',
    scope: 'read write',
  };

  beforeEach(() => {
    vi.clearAllMocks();
    mockOpenBrowserSecurely.mockClear();
    vi.spyOn(console, 'log').mockImplementation(() => {});
    vi.spyOn(console, 'warn').mockImplementation(() => {});
    vi.spyOn(console, 'error').mockImplementation(() => {});

    // Mock crypto functions
    vi.mocked(crypto.randomBytes).mockImplementation((size: number) => {
      if (size === 32) return Buffer.from('code_verifier_mock_32_bytes_long');
      if (size === 16) return Buffer.from('state_mock_16_by');
      return Buffer.alloc(size);
    });

    vi.mocked(crypto.createHash).mockReturnValue({
      update: vi.fn().mockReturnThis(),
      digest: vi.fn().mockReturnValue('code_challenge_mock'),
    } as unknown as crypto.Hash);

    // Mock randomBytes to return predictable values for state
    vi.mocked(crypto.randomBytes).mockImplementation((size) => {
      if (size === 32) {
        return Buffer.from('mock_code_verifier_32_bytes_long_string');
      } else if (size === 16) {
        return Buffer.from('mock_state_16_bytes');
      }
      return Buffer.alloc(size);
    });

    // Mock token storage
    vi.mocked(MCPOAuthTokenStorage.saveToken).mockResolvedValue(undefined);
    vi.mocked(MCPOAuthTokenStorage.getToken).mockResolvedValue(null);
  });

  afterEach(() => {
    vi.restoreAllMocks();
  });

  describe('authenticate', () => {
    it('should perform complete OAuth flow with PKCE', async () => {
      // Mock HTTP server callback
      let callbackHandler: unknown;
      vi.mocked(http.createServer).mockImplementation((handler) => {
        callbackHandler = handler;
        return mockHttpServer as unknown as http.Server;
      });

      mockHttpServer.listen.mockImplementation((port, callback) => {
        callback?.();
        // Simulate OAuth callback
        setTimeout(() => {
          const mockReq = {
            url: '/oauth/callback?code=auth_code_123&state=bW9ja19zdGF0ZV8xNl9ieXRlcw',
          };
          const mockRes = {
            writeHead: vi.fn(),
            end: vi.fn(),
          };
          (callbackHandler as (req: unknown, res: unknown) => void)(
            mockReq,
            mockRes,
          );
        }, 10);
      });

      // Mock token exchange
      mockFetch.mockResolvedValueOnce(
        createMockResponse({
          ok: true,
          contentType: 'application/json',
          text: JSON.stringify(mockTokenResponse),
          json: mockTokenResponse,
        }),
      );

      const result = await MCPOAuthProvider.authenticate(
        'test-server',
        mockConfig,
      );

      expect(result).toEqual({
        accessToken: 'access_token_123',
        refreshToken: 'refresh_token_456',
        tokenType: 'Bearer',
        scope: 'read write',
        expiresAt: expect.any(Number),
      });

      expect(mockOpenBrowserSecurely).toHaveBeenCalledWith(
        expect.stringContaining('authorize'),
      );
      expect(MCPOAuthTokenStorage.saveToken).toHaveBeenCalledWith(
        'test-server',
        expect.objectContaining({ accessToken: 'access_token_123' }),
        'test-client-id',
        'https://auth.example.com/token',
        undefined,
      );
    });

    it('should handle OAuth discovery when no authorization URL provided', async () => {
      // Use a mutable config object
      const configWithoutAuth: MCPOAuthConfig = {
        ...mockConfig,
        clientId: 'test-client-id',
        clientSecret: 'test-client-secret',
      };
      delete configWithoutAuth.authorizationUrl;
      delete configWithoutAuth.tokenUrl;

      const mockResourceMetadata = {
        authorization_servers: ['https://discovered.auth.com'],
      };

      const mockAuthServerMetadata = {
        authorization_endpoint: 'https://discovered.auth.com/authorize',
        token_endpoint: 'https://discovered.auth.com/token',
        scopes_supported: ['read', 'write'],
      };

      // Mock HEAD request for WWW-Authenticate check
      mockFetch
        .mockResolvedValueOnce(
          createMockResponse({
            ok: true,
            status: 200,
          }),
        )
        .mockResolvedValueOnce(
          createMockResponse({
            ok: true,
            contentType: 'application/json',
            text: JSON.stringify(mockResourceMetadata),
            json: mockResourceMetadata,
          }),
        )
        .mockResolvedValueOnce(
          createMockResponse({
            ok: true,
            contentType: 'application/json',
            text: JSON.stringify(mockAuthServerMetadata),
            json: mockAuthServerMetadata,
          }),
        );

      // Setup callback handler
      let callbackHandler: unknown;
      vi.mocked(http.createServer).mockImplementation((handler) => {
        callbackHandler = handler;
        return mockHttpServer as unknown as http.Server;
      });

      mockHttpServer.listen.mockImplementation((port, callback) => {
        callback?.();
        setTimeout(() => {
          const mockReq = {
            url: '/oauth/callback?code=auth_code_123&state=bW9ja19zdGF0ZV8xNl9ieXRlcw',
          };
          const mockRes = {
            writeHead: vi.fn(),
            end: vi.fn(),
          };
          (callbackHandler as (req: unknown, res: unknown) => void)(
            mockReq,
            mockRes,
          );
        }, 10);
      });

      // Mock token exchange with discovered endpoint
      mockFetch.mockResolvedValueOnce(
        createMockResponse({
          ok: true,
          contentType: 'application/json',
          text: JSON.stringify(mockTokenResponse),
          json: mockTokenResponse,
        }),
      );

      const result = await MCPOAuthProvider.authenticate(
        'test-server',
        configWithoutAuth,
        'https://api.example.com',
      );

      expect(result).toBeDefined();
      expect(mockFetch).toHaveBeenCalledWith(
        'https://discovered.auth.com/token',
        expect.objectContaining({
          method: 'POST',
          headers: expect.objectContaining({
            'Content-Type': 'application/x-www-form-urlencoded',
          }),
        }),
      );
    });

    it('should perform dynamic client registration when no client ID provided', async () => {
      const configWithoutClient = { ...mockConfig };
      delete configWithoutClient.clientId;

      const mockRegistrationResponse: OAuthClientRegistrationResponse = {
        client_id: 'dynamic_client_id',
        client_secret: 'dynamic_client_secret',
        redirect_uris: ['http://localhost:7777/oauth/callback'],
        grant_types: ['authorization_code', 'refresh_token'],
        response_types: ['code'],
        token_endpoint_auth_method: 'none',
      };

      const mockAuthServerMetadata = {
        authorization_endpoint: 'https://auth.example.com/authorize',
        token_endpoint: 'https://auth.example.com/token',
        registration_endpoint: 'https://auth.example.com/register',
      };

      mockFetch
        .mockResolvedValueOnce(
          createMockResponse({
            ok: true,
            contentType: 'application/json',
            text: JSON.stringify(mockAuthServerMetadata),
            json: mockAuthServerMetadata,
          }),
        )
        .mockResolvedValueOnce(
          createMockResponse({
            ok: true,
            contentType: 'application/json',
            text: JSON.stringify(mockRegistrationResponse),
            json: mockRegistrationResponse,
          }),
        );

      // Setup callback handler
      let callbackHandler: unknown;
      vi.mocked(http.createServer).mockImplementation((handler) => {
        callbackHandler = handler;
        return mockHttpServer as unknown as http.Server;
      });

      mockHttpServer.listen.mockImplementation((port, callback) => {
        callback?.();
        setTimeout(() => {
          const mockReq = {
            url: '/oauth/callback?code=auth_code_123&state=bW9ja19zdGF0ZV8xNl9ieXRlcw',
          };
          const mockRes = {
            writeHead: vi.fn(),
            end: vi.fn(),
          };
          (callbackHandler as (req: unknown, res: unknown) => void)(
            mockReq,
            mockRes,
          );
        }, 10);
      });

      // Mock token exchange
      mockFetch.mockResolvedValueOnce(
        createMockResponse({
          ok: true,
          contentType: 'application/json',
          text: JSON.stringify(mockTokenResponse),
          json: mockTokenResponse,
        }),
      );

      const result = await MCPOAuthProvider.authenticate(
        'test-server',
        configWithoutClient,
      );

      expect(result).toBeDefined();
      expect(mockFetch).toHaveBeenCalledWith(
        'https://auth.example.com/register',
        expect.objectContaining({
          method: 'POST',
          headers: { 'Content-Type': 'application/json' },
        }),
      );
    });

    it('should handle OAuth callback errors', async () => {
      let callbackHandler: unknown;
      vi.mocked(http.createServer).mockImplementation((handler) => {
        callbackHandler = handler;
        return mockHttpServer as unknown as http.Server;
      });

      mockHttpServer.listen.mockImplementation((port, callback) => {
        callback?.();
        setTimeout(() => {
          const mockReq = {
            url: '/oauth/callback?error=access_denied&error_description=User%20denied%20access',
          };
          const mockRes = {
            writeHead: vi.fn(),
            end: vi.fn(),
          };
          (callbackHandler as (req: unknown, res: unknown) => void)(
            mockReq,
            mockRes,
          );
        }, 10);
      });

      await expect(
        MCPOAuthProvider.authenticate('test-server', mockConfig),
      ).rejects.toThrow('OAuth error: access_denied');
    });

    it('should handle state mismatch in callback', async () => {
      let callbackHandler: unknown;
      vi.mocked(http.createServer).mockImplementation((handler) => {
        callbackHandler = handler;
        return mockHttpServer as unknown as http.Server;
      });

      mockHttpServer.listen.mockImplementation((port, callback) => {
        callback?.();
        setTimeout(() => {
          const mockReq = {
            url: '/oauth/callback?code=auth_code_123&state=wrong_state',
          };
          const mockRes = {
            writeHead: vi.fn(),
            end: vi.fn(),
          };
          (callbackHandler as (req: unknown, res: unknown) => void)(
            mockReq,
            mockRes,
          );
        }, 10);
      });

      await expect(
        MCPOAuthProvider.authenticate('test-server', mockConfig),
      ).rejects.toThrow('State mismatch - possible CSRF attack');
    });

    it('should handle token exchange failure', async () => {
      let callbackHandler: unknown;
      vi.mocked(http.createServer).mockImplementation((handler) => {
        callbackHandler = handler;
        return mockHttpServer as unknown as http.Server;
      });

      mockHttpServer.listen.mockImplementation((port, callback) => {
        callback?.();
        setTimeout(() => {
          const mockReq = {
            url: '/oauth/callback?code=auth_code_123&state=bW9ja19zdGF0ZV8xNl9ieXRlcw',
          };
          const mockRes = {
            writeHead: vi.fn(),
            end: vi.fn(),
          };
          (callbackHandler as (req: unknown, res: unknown) => void)(
            mockReq,
            mockRes,
          );
        }, 10);
      });

      mockFetch.mockResolvedValueOnce(
        createMockResponse({
          ok: false,
          status: 400,
          contentType: 'application/x-www-form-urlencoded',
          text: 'error=invalid_grant&error_description=Invalid grant',
        }),
      );

      await expect(
        MCPOAuthProvider.authenticate('test-server', mockConfig),
      ).rejects.toThrow('Token exchange failed: invalid_grant - Invalid grant');
    });

    it('should handle callback timeout', async () => {
      vi.mocked(http.createServer).mockImplementation(
        () => mockHttpServer as unknown as http.Server,
      );

      mockHttpServer.listen.mockImplementation((port, callback) => {
        callback?.();
        // Don't trigger callback - simulate timeout
      });

      // Mock setTimeout to trigger timeout immediately
      const originalSetTimeout = global.setTimeout;
      global.setTimeout = vi.fn((callback, delay) => {
        if (delay === 5 * 60 * 1000) {
          // 5 minute timeout
          callback();
        }
        return originalSetTimeout(callback, 0);
      }) as unknown as typeof setTimeout;

      await expect(
        MCPOAuthProvider.authenticate('test-server', mockConfig),
      ).rejects.toThrow('OAuth callback timeout');

      global.setTimeout = originalSetTimeout;
    });
  });

  describe('refreshAccessToken', () => {
    it('should refresh token successfully', async () => {
      const refreshResponse = {
        access_token: 'new_access_token',
        token_type: 'Bearer',
        expires_in: 3600,
        refresh_token: 'new_refresh_token',
      };

      mockFetch.mockResolvedValueOnce(
        createMockResponse({
          ok: true,
          contentType: 'application/json',
          text: JSON.stringify(refreshResponse),
          json: refreshResponse,
        }),
      );

      const result = await MCPOAuthProvider.refreshAccessToken(
        mockConfig,
        'old_refresh_token',
        'https://auth.example.com/token',
      );

      expect(result).toEqual(refreshResponse);
      expect(mockFetch).toHaveBeenCalledWith(
        'https://auth.example.com/token',
        expect.objectContaining({
          method: 'POST',
          headers: {
            'Content-Type': 'application/x-www-form-urlencoded',
            Accept: 'application/json, application/x-www-form-urlencoded',
          },
          body: expect.stringContaining('grant_type=refresh_token'),
        }),
      );
    });

    it('should include client secret in refresh request when available', async () => {
      mockFetch.mockResolvedValueOnce(
        createMockResponse({
          ok: true,
          contentType: 'application/json',
          text: JSON.stringify(mockTokenResponse),
          json: mockTokenResponse,
        }),
      );

      await MCPOAuthProvider.refreshAccessToken(
        mockConfig,
        'refresh_token',
        'https://auth.example.com/token',
      );

      const fetchCall = mockFetch.mock.calls[0];
      expect(fetchCall[1].body).toContain('client_secret=test-client-secret');
    });

    it('should handle refresh token failure', async () => {
      mockFetch.mockResolvedValueOnce(
        createMockResponse({
          ok: false,
          status: 400,
          contentType: 'application/x-www-form-urlencoded',
          text: 'error=invalid_request&error_description=Invalid refresh token',
        }),
      );

      await expect(
        MCPOAuthProvider.refreshAccessToken(
          mockConfig,
          'invalid_refresh_token',
          'https://auth.example.com/token',
        ),
      ).rejects.toThrow(
        'Token refresh failed: invalid_request - Invalid refresh token',
      );
    });
  });

  describe('getValidToken', () => {
    it('should return valid token when not expired', async () => {
      const validCredentials = {
        serverName: 'test-server',
        token: mockToken,
        clientId: 'test-client-id',
        tokenUrl: 'https://auth.example.com/token',
        updatedAt: Date.now(),
      };

      vi.mocked(MCPOAuthTokenStorage.getToken).mockResolvedValue(
        validCredentials,
      );
      vi.mocked(MCPOAuthTokenStorage.isTokenExpired).mockReturnValue(false);

      const result = await MCPOAuthProvider.getValidToken(
        'test-server',
        mockConfig,
      );

      expect(result).toBe('access_token_123');
    });

    it('should refresh expired token and return new token', async () => {
      const expiredCredentials = {
        serverName: 'test-server',
        token: { ...mockToken, expiresAt: Date.now() - 3600000 },
        clientId: 'test-client-id',
        tokenUrl: 'https://auth.example.com/token',
        updatedAt: Date.now(),
      };

      vi.mocked(MCPOAuthTokenStorage.getToken).mockResolvedValue(
        expiredCredentials,
      );
      vi.mocked(MCPOAuthTokenStorage.isTokenExpired).mockReturnValue(true);

      const refreshResponse = {
        access_token: 'new_access_token',
        token_type: 'Bearer',
        expires_in: 3600,
        refresh_token: 'new_refresh_token',
      };

      mockFetch.mockResolvedValueOnce(
        createMockResponse({
          ok: true,
          contentType: 'application/json',
          text: JSON.stringify(refreshResponse),
          json: refreshResponse,
        }),
      );

      const result = await MCPOAuthProvider.getValidToken(
        'test-server',
        mockConfig,
      );

      expect(result).toBe('new_access_token');
      expect(MCPOAuthTokenStorage.saveToken).toHaveBeenCalledWith(
        'test-server',
        expect.objectContaining({ accessToken: 'new_access_token' }),
        'test-client-id',
        'https://auth.example.com/token',
        undefined,
      );
    });

    it('should return null when no credentials exist', async () => {
      vi.mocked(MCPOAuthTokenStorage.getToken).mockResolvedValue(null);

      const result = await MCPOAuthProvider.getValidToken(
        'test-server',
        mockConfig,
      );

      expect(result).toBeNull();
    });

    it('should handle refresh failure and remove invalid token', async () => {
      const expiredCredentials = {
        serverName: 'test-server',
        token: { ...mockToken, expiresAt: Date.now() - 3600000 },
        clientId: 'test-client-id',
        tokenUrl: 'https://auth.example.com/token',
        updatedAt: Date.now(),
      };

      vi.mocked(MCPOAuthTokenStorage.getToken).mockResolvedValue(
        expiredCredentials,
      );
      vi.mocked(MCPOAuthTokenStorage.isTokenExpired).mockReturnValue(true);
      vi.mocked(MCPOAuthTokenStorage.removeToken).mockResolvedValue(undefined);

      mockFetch.mockResolvedValueOnce(
        createMockResponse({
          ok: false,
          status: 400,
          contentType: 'application/x-www-form-urlencoded',
          text: 'error=invalid_request&error_description=Invalid refresh token',
        }),
      );

      const result = await MCPOAuthProvider.getValidToken(
        'test-server',
        mockConfig,
      );

      expect(result).toBeNull();
      expect(MCPOAuthTokenStorage.removeToken).toHaveBeenCalledWith(
        'test-server',
      );
      expect(console.error).toHaveBeenCalledWith(
        expect.stringContaining('Failed to refresh token'),
      );
    });

    it('should return null for token without refresh capability', async () => {
      const tokenWithoutRefresh = {
        serverName: 'test-server',
        token: {
          ...mockToken,
          refreshToken: undefined,
          expiresAt: Date.now() - 3600000,
        },
        clientId: 'test-client-id',
        tokenUrl: 'https://auth.example.com/token',
        updatedAt: Date.now(),
      };

      vi.mocked(MCPOAuthTokenStorage.getToken).mockResolvedValue(
        tokenWithoutRefresh,
      );
      vi.mocked(MCPOAuthTokenStorage.isTokenExpired).mockReturnValue(true);

      const result = await MCPOAuthProvider.getValidToken(
        'test-server',
        mockConfig,
      );

      expect(result).toBeNull();
    });
  });

  describe('PKCE parameter generation', () => {
    it('should generate valid PKCE parameters', async () => {
      // Test is implicit in the authenticate flow tests, but we can verify
      // the crypto mocks are called correctly
      let callbackHandler: unknown;
      vi.mocked(http.createServer).mockImplementation((handler) => {
        callbackHandler = handler;
        return mockHttpServer as unknown as http.Server;
      });

      mockHttpServer.listen.mockImplementation((port, callback) => {
        callback?.();
        setTimeout(() => {
          const mockReq = {
            url: '/oauth/callback?code=auth_code_123&state=bW9ja19zdGF0ZV8xNl9ieXRlcw',
          };
          const mockRes = {
            writeHead: vi.fn(),
            end: vi.fn(),
          };
          (callbackHandler as (req: unknown, res: unknown) => void)(
            mockReq,
            mockRes,
          );
        }, 10);
      });

      mockFetch.mockResolvedValueOnce(
        createMockResponse({
          ok: true,
          contentType: 'application/json',
          text: JSON.stringify(mockTokenResponse),
          json: mockTokenResponse,
        }),
      );

      await MCPOAuthProvider.authenticate('test-server', mockConfig);

      expect(crypto.randomBytes).toHaveBeenCalledWith(32); // code verifier
      expect(crypto.randomBytes).toHaveBeenCalledWith(16); // state
      expect(crypto.createHash).toHaveBeenCalledWith('sha256');
    });
  });

  describe('Authorization URL building', () => {
    it('should build correct authorization URL with all parameters', async () => {
      // Mock to capture the URL that would be opened
      let capturedUrl: string | undefined;
      mockOpenBrowserSecurely.mockImplementation((url: string) => {
        capturedUrl = url;
        return Promise.resolve();
      });

      let callbackHandler: unknown;
      vi.mocked(http.createServer).mockImplementation((handler) => {
        callbackHandler = handler;
        return mockHttpServer as unknown as http.Server;
      });

      mockHttpServer.listen.mockImplementation((port, callback) => {
        callback?.();
        setTimeout(() => {
          const mockReq = {
            url: '/oauth/callback?code=auth_code_123&state=bW9ja19zdGF0ZV8xNl9ieXRlcw',
          };
          const mockRes = {
            writeHead: vi.fn(),
            end: vi.fn(),
          };
          (callbackHandler as (req: unknown, res: unknown) => void)(
            mockReq,
            mockRes,
          );
        }, 10);
      });

      mockFetch.mockResolvedValueOnce(
        createMockResponse({
          ok: true,
          contentType: 'application/json',
          text: JSON.stringify(mockTokenResponse),
          json: mockTokenResponse,
        }),
      );

      await MCPOAuthProvider.authenticate(
        'test-server',
        mockConfig,
        'https://auth.example.com',
      );

      expect(capturedUrl).toBeDefined();
      expect(capturedUrl!).toContain('response_type=code');
      expect(capturedUrl!).toContain('client_id=test-client-id');
      expect(capturedUrl!).toContain('code_challenge=code_challenge_mock');
      expect(capturedUrl!).toContain('code_challenge_method=S256');
      expect(capturedUrl!).toContain('scope=read+write');
      expect(capturedUrl!).toContain('resource=https%3A%2F%2Fauth.example.com');
      expect(capturedUrl!).toContain('audience=https%3A%2F%2Fapi.example.com');
    });

    it('should correctly append parameters to an authorization URL that already has query params', async () => {
      // Mock to capture the URL that would be opened
      let capturedUrl: string;
      mockOpenBrowserSecurely.mockImplementation((url: string) => {
        capturedUrl = url;
        return Promise.resolve();
      });

      let callbackHandler: unknown;
      vi.mocked(http.createServer).mockImplementation((handler) => {
        callbackHandler = handler;
        return mockHttpServer as unknown as http.Server;
      });

      mockHttpServer.listen.mockImplementation((port, callback) => {
        callback?.();
        setTimeout(() => {
          const mockReq = {
            url: '/oauth/callback?code=auth_code_123&state=bW9ja19zdGF0ZV8xNl9ieXRlcw',
          };
          const mockRes = {
            writeHead: vi.fn(),
            end: vi.fn(),
          };
          (callbackHandler as (req: unknown, res: unknown) => void)(
            mockReq,
            mockRes,
          );
        }, 10);
      });

      mockFetch.mockResolvedValueOnce(
        createMockResponse({
          ok: true,
          contentType: 'application/json',
          text: JSON.stringify(mockTokenResponse),
          json: mockTokenResponse,
        }),
      );

      const configWithParamsInUrl = {
        ...mockConfig,
        authorizationUrl: 'https://auth.example.com/authorize?audience=1234',
      };

      await MCPOAuthProvider.authenticate('test-server', configWithParamsInUrl);

      const url = new URL(capturedUrl!);
      expect(url.searchParams.get('audience')).toBe('1234');
      expect(url.searchParams.get('client_id')).toBe('test-client-id');
      expect(url.search.startsWith('?audience=1234&')).toBe(true);
    });

    it('should correctly append parameters to a URL with a fragment', async () => {
      // Mock to capture the URL that would be opened
      let capturedUrl: string;
      mockOpenBrowserSecurely.mockImplementation((url: string) => {
        capturedUrl = url;
        return Promise.resolve();
      });

      let callbackHandler: unknown;
      vi.mocked(http.createServer).mockImplementation((handler) => {
        callbackHandler = handler;
        return mockHttpServer as unknown as http.Server;
      });

      mockHttpServer.listen.mockImplementation((port, callback) => {
        callback?.();
        setTimeout(() => {
          const mockReq = {
            url: '/oauth/callback?code=auth_code_123&state=bW9ja19zdGF0ZV8xNl9ieXRlcw',
          };
          const mockRes = {
            writeHead: vi.fn(),
            end: vi.fn(),
          };
          (callbackHandler as (req: unknown, res: unknown) => void)(
            mockReq,
            mockRes,
          );
        }, 10);
      });

      mockFetch.mockResolvedValueOnce(
        createMockResponse({
          ok: true,
          contentType: 'application/json',
          text: JSON.stringify(mockTokenResponse),
          json: mockTokenResponse,
        }),
      );

      const configWithFragment = {
        ...mockConfig,
        authorizationUrl: 'https://auth.example.com/authorize#login',
      };

      await MCPOAuthProvider.authenticate('test-server', configWithFragment);

      const url = new URL(capturedUrl!);
      expect(url.searchParams.get('client_id')).toBe('test-client-id');
      expect(url.hash).toBe('#login');
      expect(url.pathname).toBe('/authorize');
    });
  });
});<|MERGE_RESOLUTION|>--- conflicted
+++ resolved
@@ -23,11 +23,7 @@
   OAuthClientRegistrationResponse,
 } from './oauth-provider.js';
 import { MCPOAuthProvider } from './oauth-provider.js';
-<<<<<<< HEAD
-import type { MCPOAuthToken } from './token-storage/types.js';
-=======
 import type { OAuthToken } from './token-storage/types.js';
->>>>>>> 83a40ff9
 import { MCPOAuthTokenStorage } from './oauth-token-storage.js';
 
 // Mock fetch globally
