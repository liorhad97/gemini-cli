/**
 * @license
 * Copyright 2025 Google LLC
 * SPDX-License-Identifier: Apache-2.0
 */

import type {
  ToolCallRequestInfo,
  ToolCallResponseInfo,
  ToolCallConfirmationDetails,
  ToolResult,
  ToolResultDisplay,
  ToolRegistry,
  EditorType,
  Config,
  ToolConfirmationPayload,
  AnyDeclarativeTool,
  AnyToolInvocation,
  ReadFileTool,
} from '../index.js';
import {
  ToolConfirmationOutcome,
  ApprovalMode,
  logToolCall,
  ToolErrorType,
  ToolCallEvent,
} from '../index.js';
import type { Part, PartListUnion } from '@google/genai';
import { getResponseTextFromParts } from '../utils/generateContentResponseUtilities.js';
import type { ModifyContext } from '../tools/modifiable-tool.js';
import {
  isModifiableDeclarativeTool,
  modifyWithEditor,
} from '../tools/modifiable-tool.js';
import * as Diff from 'diff';
<<<<<<< HEAD
import * as fs from 'fs/promises';
import * as path from 'path';
=======
import { doesToolInvocationMatch } from '../utils/tool-utils.js';
import levenshtein from 'fast-levenshtein';
>>>>>>> c79f145b

export type ValidatingToolCall = {
  status: 'validating';
  request: ToolCallRequestInfo;
  tool: AnyDeclarativeTool;
  invocation: AnyToolInvocation;
  startTime?: number;
  outcome?: ToolConfirmationOutcome;
};

export type ScheduledToolCall = {
  status: 'scheduled';
  request: ToolCallRequestInfo;
  tool: AnyDeclarativeTool;
  invocation: AnyToolInvocation;
  startTime?: number;
  outcome?: ToolConfirmationOutcome;
};

export type ErroredToolCall = {
  status: 'error';
  request: ToolCallRequestInfo;
  response: ToolCallResponseInfo;
  tool?: AnyDeclarativeTool;
  durationMs?: number;
  outcome?: ToolConfirmationOutcome;
};

export type SuccessfulToolCall = {
  status: 'success';
  request: ToolCallRequestInfo;
  tool: AnyDeclarativeTool;
  response: ToolCallResponseInfo;
  invocation: AnyToolInvocation;
  durationMs?: number;
  outcome?: ToolConfirmationOutcome;
};

export type ExecutingToolCall = {
  status: 'executing';
  request: ToolCallRequestInfo;
  tool: AnyDeclarativeTool;
  invocation: AnyToolInvocation;
  liveOutput?: string;
  startTime?: number;
  outcome?: ToolConfirmationOutcome;
};

export type CancelledToolCall = {
  status: 'cancelled';
  request: ToolCallRequestInfo;
  response: ToolCallResponseInfo;
  tool: AnyDeclarativeTool;
  invocation: AnyToolInvocation;
  durationMs?: number;
  outcome?: ToolConfirmationOutcome;
};

export type WaitingToolCall = {
  status: 'awaiting_approval';
  request: ToolCallRequestInfo;
  tool: AnyDeclarativeTool;
  invocation: AnyToolInvocation;
  confirmationDetails: ToolCallConfirmationDetails;
  startTime?: number;
  outcome?: ToolConfirmationOutcome;
};

export type Status = ToolCall['status'];

export type ToolCall =
  | ValidatingToolCall
  | ScheduledToolCall
  | ErroredToolCall
  | SuccessfulToolCall
  | ExecutingToolCall
  | CancelledToolCall
  | WaitingToolCall;

export type CompletedToolCall =
  | SuccessfulToolCall
  | CancelledToolCall
  | ErroredToolCall;

export type ConfirmHandler = (
  toolCall: WaitingToolCall,
) => Promise<ToolConfirmationOutcome>;

export type OutputUpdateHandler = (
  toolCallId: string,
  outputChunk: string,
) => void;

export type AllToolCallsCompleteHandler = (
  completedToolCalls: CompletedToolCall[],
) => Promise<void>;

export type ToolCallsUpdateHandler = (toolCalls: ToolCall[]) => void;

/**
 * Formats tool output for a Gemini FunctionResponse.
 */
function createFunctionResponsePart(
  callId: string,
  toolName: string,
  output: string,
): Part {
  return {
    functionResponse: {
      id: callId,
      name: toolName,
      response: { output },
    },
  };
}

export function convertToFunctionResponse(
  toolName: string,
  callId: string,
  llmContent: PartListUnion,
): Part[] {
  const contentToProcess =
    Array.isArray(llmContent) && llmContent.length === 1
      ? llmContent[0]
      : llmContent;

  if (typeof contentToProcess === 'string') {
    return [createFunctionResponsePart(callId, toolName, contentToProcess)];
  }

  if (Array.isArray(contentToProcess)) {
    const functionResponse = createFunctionResponsePart(
      callId,
      toolName,
      'Tool execution succeeded.',
    );
    return [functionResponse, ...toParts(contentToProcess)];
  }

  // After this point, contentToProcess is a single Part object.
  if (contentToProcess.functionResponse) {
    if (contentToProcess.functionResponse.response?.['content']) {
      const stringifiedOutput =
        getResponseTextFromParts(
          contentToProcess.functionResponse.response['content'] as Part[],
        ) || '';
      return [createFunctionResponsePart(callId, toolName, stringifiedOutput)];
    }
    // It's a functionResponse that we should pass through as is.
    return [contentToProcess];
  }

  if (contentToProcess.inlineData || contentToProcess.fileData) {
    const mimeType =
      contentToProcess.inlineData?.mimeType ||
      contentToProcess.fileData?.mimeType ||
      'unknown';
    const functionResponse = createFunctionResponsePart(
      callId,
      toolName,
      `Binary content of type ${mimeType} was processed.`,
    );
    return [functionResponse, contentToProcess];
  }

  if (contentToProcess.text !== undefined) {
    return [
      createFunctionResponsePart(callId, toolName, contentToProcess.text),
    ];
  }

  // Default case for other kinds of parts.
  return [
    createFunctionResponsePart(callId, toolName, 'Tool execution succeeded.'),
  ];
}

function toParts(input: PartListUnion): Part[] {
  const parts: Part[] = [];
  for (const part of Array.isArray(input) ? input : [input]) {
    if (typeof part === 'string') {
      parts.push({ text: part });
    } else if (part) {
      parts.push(part);
    }
  }
  return parts;
}

const createErrorResponse = (
  request: ToolCallRequestInfo,
  error: Error,
  errorType: ToolErrorType | undefined,
): ToolCallResponseInfo => ({
  callId: request.callId,
  error,
  responseParts: [
    {
      functionResponse: {
        id: request.callId,
        name: request.name,
        response: { error: error.message },
      },
    },
  ],
  resultDisplay: error.message,
  errorType,
});

const TRUNCATION_THRESHOLD = 400_000;
const TRUNCATION_LINES = 1_000;

export async function truncateAndSaveToFile(
  content: string,
  callId: string,
  projectTempDir: string,
): Promise<{ content: string; outputFile?: string }> {
  if (content.length <= TRUNCATION_THRESHOLD) {
    return { content };
  }

  const lines = content.split('\n');
  let truncatedContent: string;

  // Determine the truncated content for display based on its structure.
  if (lines.length > TRUNCATION_LINES) {
    // Content has many lines; truncate by line count.
    truncatedContent = lines.slice(-TRUNCATION_LINES).join('\n');
  } else {
    // Content has few lines (or one very long line); truncate by character count.
    truncatedContent = content.slice(-TRUNCATION_THRESHOLD);
  }

  // Sanitize callId to prevent path traversal.
  const safeFileName = `${path.basename(callId)}.txt`;
  const outputFile = path.join(projectTempDir, safeFileName);
  try {
    await fs.writeFile(outputFile, content);

    return {
      content: `Tool output was too large and has been truncated.
The full output has been saved to: ${outputFile}
To read the complete output, use the ${ReadFileTool.Name} tool with the absolute file path above. For large files, you can use the offset and limit parameters to read specific sections:
- ${ReadFileTool.Name} tool with offset=0, limit=100 to see the first 100 lines
- ${ReadFileTool.Name} tool with offset=N to skip N lines from the beginning
- ${ReadFileTool.Name} tool with limit=M to read only M lines at a time
This allows you to efficiently examine different parts of the output without loading the entire file.
Truncated part of the output:
...
${truncatedContent}`,
      outputFile,
    };
  } catch (_error) {
    return {
      content:
        truncatedContent + `\n[Note: Could not save full output to file]`,
    };
  }
}

interface CoreToolSchedulerOptions {
  config: Config;
  outputUpdateHandler?: OutputUpdateHandler;
  onAllToolCallsComplete?: AllToolCallsCompleteHandler;
  onToolCallsUpdate?: ToolCallsUpdateHandler;
  getPreferredEditor: () => EditorType | undefined;
  onEditorClose: () => void;
}

export class CoreToolScheduler {
  private toolRegistry: ToolRegistry;
  private toolCalls: ToolCall[] = [];
  private outputUpdateHandler?: OutputUpdateHandler;
  private onAllToolCallsComplete?: AllToolCallsCompleteHandler;
  private onToolCallsUpdate?: ToolCallsUpdateHandler;
  private getPreferredEditor: () => EditorType | undefined;
  private config: Config;
  private onEditorClose: () => void;
  private isFinalizingToolCalls = false;
  private isScheduling = false;
  private requestQueue: Array<{
    request: ToolCallRequestInfo | ToolCallRequestInfo[];
    signal: AbortSignal;
    resolve: () => void;
    reject: (reason?: Error) => void;
  }> = [];

  constructor(options: CoreToolSchedulerOptions) {
    this.config = options.config;
    this.toolRegistry = options.config.getToolRegistry();
    this.outputUpdateHandler = options.outputUpdateHandler;
    this.onAllToolCallsComplete = options.onAllToolCallsComplete;
    this.onToolCallsUpdate = options.onToolCallsUpdate;
    this.getPreferredEditor = options.getPreferredEditor;
    this.onEditorClose = options.onEditorClose;
  }

  private setStatusInternal(
    targetCallId: string,
    status: 'success',
    response: ToolCallResponseInfo,
  ): void;
  private setStatusInternal(
    targetCallId: string,
    status: 'awaiting_approval',
    confirmationDetails: ToolCallConfirmationDetails,
  ): void;
  private setStatusInternal(
    targetCallId: string,
    status: 'error',
    response: ToolCallResponseInfo,
  ): void;
  private setStatusInternal(
    targetCallId: string,
    status: 'cancelled',
    reason: string,
  ): void;
  private setStatusInternal(
    targetCallId: string,
    status: 'executing' | 'scheduled' | 'validating',
  ): void;
  private setStatusInternal(
    targetCallId: string,
    newStatus: Status,
    auxiliaryData?: unknown,
  ): void {
    this.toolCalls = this.toolCalls.map((currentCall) => {
      if (
        currentCall.request.callId !== targetCallId ||
        currentCall.status === 'success' ||
        currentCall.status === 'error' ||
        currentCall.status === 'cancelled'
      ) {
        return currentCall;
      }

      // currentCall is a non-terminal state here and should have startTime and tool.
      const existingStartTime = currentCall.startTime;
      const toolInstance = currentCall.tool;
      const invocation = currentCall.invocation;

      const outcome = currentCall.outcome;

      switch (newStatus) {
        case 'success': {
          const durationMs = existingStartTime
            ? Date.now() - existingStartTime
            : undefined;
          return {
            request: currentCall.request,
            tool: toolInstance,
            invocation,
            status: 'success',
            response: auxiliaryData as ToolCallResponseInfo,
            durationMs,
            outcome,
          } as SuccessfulToolCall;
        }
        case 'error': {
          const durationMs = existingStartTime
            ? Date.now() - existingStartTime
            : undefined;
          return {
            request: currentCall.request,
            status: 'error',
            tool: toolInstance,
            response: auxiliaryData as ToolCallResponseInfo,
            durationMs,
            outcome,
          } as ErroredToolCall;
        }
        case 'awaiting_approval':
          return {
            request: currentCall.request,
            tool: toolInstance,
            status: 'awaiting_approval',
            confirmationDetails: auxiliaryData as ToolCallConfirmationDetails,
            startTime: existingStartTime,
            outcome,
            invocation,
          } as WaitingToolCall;
        case 'scheduled':
          return {
            request: currentCall.request,
            tool: toolInstance,
            status: 'scheduled',
            startTime: existingStartTime,
            outcome,
            invocation,
          } as ScheduledToolCall;
        case 'cancelled': {
          const durationMs = existingStartTime
            ? Date.now() - existingStartTime
            : undefined;

          // Preserve diff for cancelled edit operations
          let resultDisplay: ToolResultDisplay | undefined = undefined;
          if (currentCall.status === 'awaiting_approval') {
            const waitingCall = currentCall as WaitingToolCall;
            if (waitingCall.confirmationDetails.type === 'edit') {
              resultDisplay = {
                fileDiff: waitingCall.confirmationDetails.fileDiff,
                fileName: waitingCall.confirmationDetails.fileName,
                originalContent:
                  waitingCall.confirmationDetails.originalContent,
                newContent: waitingCall.confirmationDetails.newContent,
              };
            }
          }

          return {
            request: currentCall.request,
            tool: toolInstance,
            invocation,
            status: 'cancelled',
            response: {
              callId: currentCall.request.callId,
              responseParts: [
                {
                  functionResponse: {
                    id: currentCall.request.callId,
                    name: currentCall.request.name,
                    response: {
                      error: `[Operation Cancelled] Reason: ${auxiliaryData}`,
                    },
                  },
                },
              ],
              resultDisplay,
              error: undefined,
              errorType: undefined,
            },
            durationMs,
            outcome,
          } as CancelledToolCall;
        }
        case 'validating':
          return {
            request: currentCall.request,
            tool: toolInstance,
            status: 'validating',
            startTime: existingStartTime,
            outcome,
            invocation,
          } as ValidatingToolCall;
        case 'executing':
          return {
            request: currentCall.request,
            tool: toolInstance,
            status: 'executing',
            startTime: existingStartTime,
            outcome,
            invocation,
          } as ExecutingToolCall;
        default: {
          const exhaustiveCheck: never = newStatus;
          return exhaustiveCheck;
        }
      }
    });
    this.notifyToolCallsUpdate();
    this.checkAndNotifyCompletion();
  }

  private setArgsInternal(targetCallId: string, args: unknown): void {
    this.toolCalls = this.toolCalls.map((call) => {
      // We should never be asked to set args on an ErroredToolCall, but
      // we guard for the case anyways.
      if (call.request.callId !== targetCallId || call.status === 'error') {
        return call;
      }

      const invocationOrError = this.buildInvocation(
        call.tool,
        args as Record<string, unknown>,
      );
      if (invocationOrError instanceof Error) {
        const response = createErrorResponse(
          call.request,
          invocationOrError,
          ToolErrorType.INVALID_TOOL_PARAMS,
        );
        return {
          request: { ...call.request, args: args as Record<string, unknown> },
          status: 'error',
          tool: call.tool,
          response,
        } as ErroredToolCall;
      }

      return {
        ...call,
        request: { ...call.request, args: args as Record<string, unknown> },
        invocation: invocationOrError,
      };
    });
  }

  private isRunning(): boolean {
    return (
      this.isFinalizingToolCalls ||
      this.toolCalls.some(
        (call) =>
          call.status === 'executing' || call.status === 'awaiting_approval',
      )
    );
  }

  private buildInvocation(
    tool: AnyDeclarativeTool,
    args: object,
  ): AnyToolInvocation | Error {
    try {
      return tool.build(args);
    } catch (e) {
      if (e instanceof Error) {
        return e;
      }
      return new Error(String(e));
    }
  }

  /**
   * Generates a suggestion string for a tool name that was not found in the registry.
   * It finds the closest matches based on Levenshtein distance.
   * @param unknownToolName The tool name that was not found.
   * @param topN The number of suggestions to return. Defaults to 3.
   * @returns A suggestion string like " Did you mean 'tool'?" or " Did you mean one of: 'tool1', 'tool2'?", or an empty string if no suggestions are found.
   */
  private getToolSuggestion(unknownToolName: string, topN = 3): string {
    const allToolNames = this.toolRegistry.getAllToolNames();

    const matches = allToolNames.map((toolName) => ({
      name: toolName,
      distance: levenshtein.get(unknownToolName, toolName),
    }));

    matches.sort((a, b) => a.distance - b.distance);

    const topNResults = matches.slice(0, topN);

    if (topNResults.length === 0) {
      return '';
    }

    const suggestedNames = topNResults
      .map((match) => `"${match.name}"`)
      .join(', ');

    if (topNResults.length > 1) {
      return ` Did you mean one of: ${suggestedNames}?`;
    } else {
      return ` Did you mean ${suggestedNames}?`;
    }
  }

  schedule(
    request: ToolCallRequestInfo | ToolCallRequestInfo[],
    signal: AbortSignal,
  ): Promise<void> {
    if (this.isRunning() || this.isScheduling) {
      return new Promise((resolve, reject) => {
        const abortHandler = () => {
          // Find and remove the request from the queue
          const index = this.requestQueue.findIndex(
            (item) => item.request === request,
          );
          if (index > -1) {
            this.requestQueue.splice(index, 1);
            reject(new Error('Tool call cancelled while in queue.'));
          }
        };

        signal.addEventListener('abort', abortHandler, { once: true });

        this.requestQueue.push({
          request,
          signal,
          resolve: () => {
            signal.removeEventListener('abort', abortHandler);
            resolve();
          },
          reject: (reason?: Error) => {
            signal.removeEventListener('abort', abortHandler);
            reject(reason);
          },
        });
      });
    }
    return this._schedule(request, signal);
  }

  private async _schedule(
    request: ToolCallRequestInfo | ToolCallRequestInfo[],
    signal: AbortSignal,
  ): Promise<void> {
    this.isScheduling = true;
    try {
      if (this.isRunning()) {
        throw new Error(
          'Cannot schedule new tool calls while other tool calls are actively running (executing or awaiting approval).',
        );
      }
      const requestsToProcess = Array.isArray(request) ? request : [request];

      const newToolCalls: ToolCall[] = requestsToProcess.map(
        (reqInfo): ToolCall => {
          const toolInstance = this.toolRegistry.getTool(reqInfo.name);
          if (!toolInstance) {
            const suggestion = this.getToolSuggestion(reqInfo.name);
            const errorMessage = `Tool "${reqInfo.name}" not found in registry. Tools must use the exact names that are registered.${suggestion}`;
            return {
              status: 'error',
              request: reqInfo,
              response: createErrorResponse(
                reqInfo,
                new Error(errorMessage),
                ToolErrorType.TOOL_NOT_REGISTERED,
              ),
              durationMs: 0,
            };
          }

          const invocationOrError = this.buildInvocation(
            toolInstance,
            reqInfo.args,
          );
          if (invocationOrError instanceof Error) {
            return {
              status: 'error',
              request: reqInfo,
              tool: toolInstance,
              response: createErrorResponse(
                reqInfo,
                invocationOrError,
                ToolErrorType.INVALID_TOOL_PARAMS,
              ),
              durationMs: 0,
            };
          }

          return {
            status: 'validating',
            request: reqInfo,
            tool: toolInstance,
            invocation: invocationOrError,
            startTime: Date.now(),
          };
        },
      );

      this.toolCalls = this.toolCalls.concat(newToolCalls);
      this.notifyToolCallsUpdate();

      for (const toolCall of newToolCalls) {
        if (toolCall.status !== 'validating') {
          continue;
        }

        const { request: reqInfo, invocation } = toolCall;

        try {
          if (signal.aborted) {
            this.setStatusInternal(
              reqInfo.callId,
              'cancelled',
              'Tool call cancelled by user.',
            );
            continue;
          }

          const confirmationDetails =
            await invocation.shouldConfirmExecute(signal);

          if (!confirmationDetails) {
            this.setToolCallOutcome(
              reqInfo.callId,
              ToolConfirmationOutcome.ProceedAlways,
            );
            this.setStatusInternal(reqInfo.callId, 'scheduled');
            continue;
          }

          const allowedTools = this.config.getAllowedTools() || [];
          if (
            this.config.getApprovalMode() === ApprovalMode.YOLO ||
            doesToolInvocationMatch(toolCall.tool, invocation, allowedTools)
          ) {
            this.setToolCallOutcome(
              reqInfo.callId,
              ToolConfirmationOutcome.ProceedAlways,
            );
            this.setStatusInternal(reqInfo.callId, 'scheduled');
          } else {
            // Allow IDE to resolve confirmation
            if (
              confirmationDetails.type === 'edit' &&
              confirmationDetails.ideConfirmation
            ) {
              confirmationDetails.ideConfirmation.then((resolution) => {
                if (resolution.status === 'accepted') {
                  this.handleConfirmationResponse(
                    reqInfo.callId,
                    confirmationDetails.onConfirm,
                    ToolConfirmationOutcome.ProceedOnce,
                    signal,
                  );
                } else {
                  this.handleConfirmationResponse(
                    reqInfo.callId,
                    confirmationDetails.onConfirm,
                    ToolConfirmationOutcome.Cancel,
                    signal,
                  );
                }
              });
            }

            const originalOnConfirm = confirmationDetails.onConfirm;
            const wrappedConfirmationDetails: ToolCallConfirmationDetails = {
              ...confirmationDetails,
              onConfirm: (
                outcome: ToolConfirmationOutcome,
                payload?: ToolConfirmationPayload,
              ) =>
                this.handleConfirmationResponse(
                  reqInfo.callId,
                  originalOnConfirm,
                  outcome,
                  signal,
                  payload,
                ),
            };
            this.setStatusInternal(
              reqInfo.callId,
              'awaiting_approval',
              wrappedConfirmationDetails,
            );
          }
        } catch (error) {
          this.setStatusInternal(
            reqInfo.callId,
            'error',
            createErrorResponse(
              reqInfo,
              error instanceof Error ? error : new Error(String(error)),
              ToolErrorType.UNHANDLED_EXCEPTION,
            ),
          );
        }
      }
      this.attemptExecutionOfScheduledCalls(signal);
      void this.checkAndNotifyCompletion();
    } finally {
      this.isScheduling = false;
    }
  }

  async handleConfirmationResponse(
    callId: string,
    originalOnConfirm: (outcome: ToolConfirmationOutcome) => Promise<void>,
    outcome: ToolConfirmationOutcome,
    signal: AbortSignal,
    payload?: ToolConfirmationPayload,
  ): Promise<void> {
    const toolCall = this.toolCalls.find(
      (c) => c.request.callId === callId && c.status === 'awaiting_approval',
    );

    if (toolCall && toolCall.status === 'awaiting_approval') {
      await originalOnConfirm(outcome);
    }

    if (outcome === ToolConfirmationOutcome.ProceedAlways) {
      await this.autoApproveCompatiblePendingTools(signal, callId);
    }

    this.setToolCallOutcome(callId, outcome);

    if (outcome === ToolConfirmationOutcome.Cancel || signal.aborted) {
      this.setStatusInternal(
        callId,
        'cancelled',
        'User did not allow tool call',
      );
    } else if (outcome === ToolConfirmationOutcome.ModifyWithEditor) {
      const waitingToolCall = toolCall as WaitingToolCall;
      if (isModifiableDeclarativeTool(waitingToolCall.tool)) {
        const modifyContext = waitingToolCall.tool.getModifyContext(signal);
        const editorType = this.getPreferredEditor();
        if (!editorType) {
          return;
        }

        this.setStatusInternal(callId, 'awaiting_approval', {
          ...waitingToolCall.confirmationDetails,
          isModifying: true,
        } as ToolCallConfirmationDetails);

        const { updatedParams, updatedDiff } = await modifyWithEditor<
          typeof waitingToolCall.request.args
        >(
          waitingToolCall.request.args,
          modifyContext as ModifyContext<typeof waitingToolCall.request.args>,
          editorType,
          signal,
          this.onEditorClose,
        );
        this.setArgsInternal(callId, updatedParams);
        this.setStatusInternal(callId, 'awaiting_approval', {
          ...waitingToolCall.confirmationDetails,
          fileDiff: updatedDiff,
          isModifying: false,
        } as ToolCallConfirmationDetails);
      }
    } else {
      // If the client provided new content, apply it before scheduling.
      if (payload?.newContent && toolCall) {
        await this._applyInlineModify(
          toolCall as WaitingToolCall,
          payload,
          signal,
        );
      }
      this.setStatusInternal(callId, 'scheduled');
    }
    this.attemptExecutionOfScheduledCalls(signal);
  }

  /**
   * Applies user-provided content changes to a tool call that is awaiting confirmation.
   * This method updates the tool's arguments and refreshes the confirmation prompt with a new diff
   * before the tool is scheduled for execution.
   * @private
   */
  private async _applyInlineModify(
    toolCall: WaitingToolCall,
    payload: ToolConfirmationPayload,
    signal: AbortSignal,
  ): Promise<void> {
    if (
      toolCall.confirmationDetails.type !== 'edit' ||
      !isModifiableDeclarativeTool(toolCall.tool)
    ) {
      return;
    }

    const modifyContext = toolCall.tool.getModifyContext(signal);
    const currentContent = await modifyContext.getCurrentContent(
      toolCall.request.args,
    );

    const updatedParams = modifyContext.createUpdatedParams(
      currentContent,
      payload.newContent,
      toolCall.request.args,
    );
    const updatedDiff = Diff.createPatch(
      modifyContext.getFilePath(toolCall.request.args),
      currentContent,
      payload.newContent,
      'Current',
      'Proposed',
    );

    this.setArgsInternal(toolCall.request.callId, updatedParams);
    this.setStatusInternal(toolCall.request.callId, 'awaiting_approval', {
      ...toolCall.confirmationDetails,
      fileDiff: updatedDiff,
    });
  }

  private attemptExecutionOfScheduledCalls(signal: AbortSignal): void {
    const allCallsFinalOrScheduled = this.toolCalls.every(
      (call) =>
        call.status === 'scheduled' ||
        call.status === 'cancelled' ||
        call.status === 'success' ||
        call.status === 'error',
    );

    if (allCallsFinalOrScheduled) {
      const callsToExecute = this.toolCalls.filter(
        (call) => call.status === 'scheduled',
      );

      callsToExecute.forEach((toolCall) => {
        if (toolCall.status !== 'scheduled') return;

        const scheduledCall = toolCall;
        const { callId, name: toolName } = scheduledCall.request;
        const invocation = scheduledCall.invocation;
        this.setStatusInternal(callId, 'executing');

        const liveOutputCallback =
          scheduledCall.tool.canUpdateOutput && this.outputUpdateHandler
            ? (outputChunk: string) => {
                if (this.outputUpdateHandler) {
                  this.outputUpdateHandler(callId, outputChunk);
                }
                this.toolCalls = this.toolCalls.map((tc) =>
                  tc.request.callId === callId && tc.status === 'executing'
                    ? { ...tc, liveOutput: outputChunk }
                    : tc,
                );
                this.notifyToolCallsUpdate();
              }
            : undefined;

        invocation
          .execute(signal, liveOutputCallback)
          .then(async (toolResult: ToolResult) => {
            if (signal.aborted) {
              this.setStatusInternal(
                callId,
                'cancelled',
                'User cancelled tool execution.',
              );
              return;
            }

            if (toolResult.error === undefined) {
              let content = toolResult.llmContent;
              let outputFile: string | undefined = undefined;
              if (
                typeof content === 'string' &&
                this.config.getTruncateToolOutput()
              ) {
                ({ content, outputFile } = await truncateAndSaveToFile(
                  content,
                  callId,
                  this.config.storage.getProjectTempDir(),
                ));
              }

              const response = convertToFunctionResponse(
                toolName,
                callId,
                content,
              );
              const successResponse: ToolCallResponseInfo = {
                callId,
                responseParts: response,
                resultDisplay: toolResult.returnDisplay,
                error: undefined,
                errorType: undefined,
                outputFile,
              };
              this.setStatusInternal(callId, 'success', successResponse);
            } else {
              // It is a failure
              const error = new Error(toolResult.error.message);
              const errorResponse = createErrorResponse(
                scheduledCall.request,
                error,
                toolResult.error.type,
              );
              this.setStatusInternal(callId, 'error', errorResponse);
            }
          })
          .catch((executionError: Error) => {
            this.setStatusInternal(
              callId,
              'error',
              createErrorResponse(
                scheduledCall.request,
                executionError instanceof Error
                  ? executionError
                  : new Error(String(executionError)),
                ToolErrorType.UNHANDLED_EXCEPTION,
              ),
            );
          });
      });
    }
  }

  private async checkAndNotifyCompletion(): Promise<void> {
    const allCallsAreTerminal = this.toolCalls.every(
      (call) =>
        call.status === 'success' ||
        call.status === 'error' ||
        call.status === 'cancelled',
    );

    if (this.toolCalls.length > 0 && allCallsAreTerminal) {
      const completedCalls = [...this.toolCalls] as CompletedToolCall[];
      this.toolCalls = [];

      for (const call of completedCalls) {
        logToolCall(this.config, new ToolCallEvent(call));
      }

      if (this.onAllToolCallsComplete) {
        this.isFinalizingToolCalls = true;
        await this.onAllToolCallsComplete(completedCalls);
        this.isFinalizingToolCalls = false;
      }
      this.notifyToolCallsUpdate();
      // After completion, process the next item in the queue.
      if (this.requestQueue.length > 0) {
        const next = this.requestQueue.shift()!;
        this._schedule(next.request, next.signal)
          .then(next.resolve)
          .catch(next.reject);
      }
    }
  }

  private notifyToolCallsUpdate(): void {
    if (this.onToolCallsUpdate) {
      this.onToolCallsUpdate([...this.toolCalls]);
    }
  }

  private setToolCallOutcome(callId: string, outcome: ToolConfirmationOutcome) {
    this.toolCalls = this.toolCalls.map((call) => {
      if (call.request.callId !== callId) return call;
      return {
        ...call,
        outcome,
      };
    });
  }

  private async autoApproveCompatiblePendingTools(
    signal: AbortSignal,
    triggeringCallId: string,
  ): Promise<void> {
    const pendingTools = this.toolCalls.filter(
      (call) =>
        call.status === 'awaiting_approval' &&
        call.request.callId !== triggeringCallId,
    ) as WaitingToolCall[];

    for (const pendingTool of pendingTools) {
      try {
        const stillNeedsConfirmation =
          await pendingTool.invocation.shouldConfirmExecute(signal);

        if (!stillNeedsConfirmation) {
          this.setToolCallOutcome(
            pendingTool.request.callId,
            ToolConfirmationOutcome.ProceedAlways,
          );
          this.setStatusInternal(pendingTool.request.callId, 'scheduled');
        }
      } catch (error) {
        console.error(
          `Error checking confirmation for tool ${pendingTool.request.callId}:`,
          error,
        );
      }
    }
  }
}<|MERGE_RESOLUTION|>--- conflicted
+++ resolved
@@ -33,13 +33,10 @@
   modifyWithEditor,
 } from '../tools/modifiable-tool.js';
 import * as Diff from 'diff';
-<<<<<<< HEAD
 import * as fs from 'fs/promises';
 import * as path from 'path';
-=======
 import { doesToolInvocationMatch } from '../utils/tool-utils.js';
 import levenshtein from 'fast-levenshtein';
->>>>>>> c79f145b
 
 export type ValidatingToolCall = {
   status: 'validating';
