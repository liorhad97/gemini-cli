/**
 * @license
 * Copyright 2025 Google LLC
 * SPDX-License-Identifier: Apache-2.0
 */

import { describe, it, expect, vi, beforeEach, afterEach } from 'vitest';

import type {
  Chat,
  Content,
  EmbedContentResponse,
  GenerateContentResponse,
} from '@google/genai';
<<<<<<< HEAD
import {
  findIndexAfterFraction,
  isThinkingDefault,
  isThinkingSupported,
  GeminiClient,
} from './client.js';
import { AuthType, ContentGenerator } from './contentGenerator.js';
import { GeminiChat } from './geminiChat.js';
=======
import { GoogleGenAI } from '@google/genai';
import { findIndexAfterFraction, GeminiClient } from './client.js';
import type { ContentGenerator } from './contentGenerator.js';
import { AuthType } from './contentGenerator.js';
import type { GeminiChat } from './geminiChat.js';
>>>>>>> 7e315778
import { Config } from '../config/config.js';
import { GeminiEventType, Turn } from './turn.js';
import { getCoreSystemPrompt } from './prompts.js';
import { DEFAULT_GEMINI_FLASH_MODEL } from '../config/models.js';
import { FileDiscoveryService } from '../services/fileDiscoveryService.js';
import { setSimulate429 } from '../utils/testUtils.js';
import { tokenLimit } from './tokenLimits.js';
import { ideContext } from '../ide/ideContext.js';
import { ClearcutLogger } from '../telemetry/clearcut-logger/clearcut-logger.js';

// --- Mocks ---
const mockChatCreateFn = vi.fn();
const mockGenerateContentFn = vi.fn();
const mockEmbedContentFn = vi.fn();
const mockTurnRunFn = vi.fn();

vi.mock('@google/genai');
vi.mock('./turn', () => {
  // Define a mock class that has the same shape as the real Turn
  class MockTurn {
    pendingToolCalls = [];
    // The run method is a property that holds our mock function
    run = mockTurnRunFn;

    constructor() {
      // The constructor can be empty or do some mock setup
    }
  }
  // Export the mock class as 'Turn'
  return {
    Turn: MockTurn,
    GeminiEventType: {
      MaxSessionTurns: 'MaxSessionTurns',
      ChatCompressed: 'ChatCompressed',
      Error: 'error',
      Content: 'content',
    },
  };
});

vi.mock('../config/config.js');
vi.mock('./prompts');
vi.mock('../utils/getFolderStructure', () => ({
  getFolderStructure: vi.fn().mockResolvedValue('Mock Folder Structure'),
}));
vi.mock('../utils/errorReporting', () => ({ reportError: vi.fn() }));
vi.mock('../utils/nextSpeakerChecker', () => ({
  checkNextSpeaker: vi.fn().mockResolvedValue(null),
}));
vi.mock('../utils/generateContentResponseUtilities', () => ({
  getResponseText: (result: GenerateContentResponse) =>
    result.candidates?.[0]?.content?.parts?.map((part) => part.text).join('') ||
    undefined,
}));
vi.mock('../telemetry/index.js', () => ({
  logApiRequest: vi.fn(),
  logApiResponse: vi.fn(),
  logApiError: vi.fn(),
}));
vi.mock('../ide/ideContext.js');

describe('findIndexAfterFraction', () => {
  const history: Content[] = [
    { role: 'user', parts: [{ text: 'This is the first message.' }] }, // JSON length: 66
    { role: 'model', parts: [{ text: 'This is the second message.' }] }, // JSON length: 68
    { role: 'user', parts: [{ text: 'This is the third message.' }] }, // JSON length: 66
    { role: 'model', parts: [{ text: 'This is the fourth message.' }] }, // JSON length: 68
    { role: 'user', parts: [{ text: 'This is the fifth message.' }] }, // JSON length: 65
  ];
  // Total length: 333

  it('should throw an error for non-positive numbers', () => {
    expect(() => findIndexAfterFraction(history, 0)).toThrow(
      'Fraction must be between 0 and 1',
    );
  });

  it('should throw an error for a fraction greater than or equal to 1', () => {
    expect(() => findIndexAfterFraction(history, 1)).toThrow(
      'Fraction must be between 0 and 1',
    );
  });

  it('should handle a fraction in the middle', () => {
    // 333 * 0.5 = 166.5
    // 0: 66
    // 1: 66 + 68 = 134
    // 2: 134 + 66 = 200
    // 200 >= 166.5, so index is 2
    expect(findIndexAfterFraction(history, 0.5)).toBe(2);
  });

  it('should handle a fraction that results in the last index', () => {
    // 333 * 0.9 = 299.7
    // ...
    // 3: 200 + 68 = 268
    // 4: 268 + 65 = 333
    // 333 >= 299.7, so index is 4
    expect(findIndexAfterFraction(history, 0.9)).toBe(4);
  });

  it('should handle an empty history', () => {
    expect(findIndexAfterFraction([], 0.5)).toBe(0);
  });

  it('should handle a history with only one item', () => {
    expect(findIndexAfterFraction(history.slice(0, 1), 0.5)).toBe(0);
  });

  it('should handle history with weird parts', () => {
    const historyWithEmptyParts: Content[] = [
      { role: 'user', parts: [{ text: 'Message 1' }] },
      { role: 'model', parts: [{ fileData: { fileUri: 'derp' } }] },
      { role: 'user', parts: [{ text: 'Message 2' }] },
    ];
    expect(findIndexAfterFraction(historyWithEmptyParts, 0.5)).toBe(1);
  });
});

describe('isThinkingSupported', () => {
  it('should return true for gemini-2.5', () => {
    expect(isThinkingSupported('gemini-2.5')).toBe(true);
  });

  it('should return true for gemini-2.5-pro', () => {
    expect(isThinkingSupported('gemini-2.5-pro')).toBe(true);
  });

  it('should return false for other models', () => {
    expect(isThinkingSupported('gemini-1.5-flash')).toBe(false);
    expect(isThinkingSupported('some-other-model')).toBe(false);
  });
});

describe('isThinkingDefault', () => {
  it('should return false for gemini-2.5-flash-lite', () => {
    expect(isThinkingDefault('gemini-2.5-flash-lite')).toBe(false);
  });

  it('should return true for gemini-2.5', () => {
    expect(isThinkingDefault('gemini-2.5')).toBe(true);
  });

  it('should return true for gemini-2.5-pro', () => {
    expect(isThinkingDefault('gemini-2.5-pro')).toBe(true);
  });

  it('should return false for other models', () => {
    expect(isThinkingDefault('gemini-1.5-flash')).toBe(false);
    expect(isThinkingDefault('some-other-model')).toBe(false);
  });
});

describe('Gemini Client (client.ts)', () => {
  let client: GeminiClient;
  beforeEach(async () => {
    vi.resetAllMocks();

    // Disable 429 simulation for tests
    setSimulate429(false);

    // Set up the mock for GoogleGenAI constructor and its methods
    const MockedGoogleGenAI = vi.mocked(GoogleGenAI);
    MockedGoogleGenAI.mockImplementation(() => {
      const mock = {
        chats: { create: mockChatCreateFn },
        models: {
          generateContent: mockGenerateContentFn,
          embedContent: mockEmbedContentFn,
        },
      };
      return mock as unknown as GoogleGenAI;
    });

    mockChatCreateFn.mockResolvedValue({} as Chat);
    mockGenerateContentFn.mockResolvedValue({
      candidates: [
        {
          content: {
            parts: [{ text: '{"key": "value"}' }],
          },
        },
      ],
    } as unknown as GenerateContentResponse);

    // Because the GeminiClient constructor kicks off an async process (startChat)
    // that depends on a fully-formed Config object, we need to mock the
    // entire implementation of Config for these tests.
    const mockToolRegistry = {
      getFunctionDeclarations: vi.fn().mockReturnValue([]),
      getTool: vi.fn().mockReturnValue(null),
    };
    const fileService = new FileDiscoveryService('/test/dir');
    const contentGeneratorConfig = {
      model: 'test-model',
      apiKey: 'test-key',
      vertexai: false,
      authType: AuthType.USE_GEMINI,
    };
    const mockConfigObject = {
      getContentGeneratorConfig: vi
        .fn()
        .mockReturnValue(contentGeneratorConfig),
      getToolRegistry: vi.fn().mockReturnValue(mockToolRegistry),
      getModel: vi.fn().mockReturnValue('test-model'),
      getEmbeddingModel: vi.fn().mockReturnValue('test-embedding-model'),
      getApiKey: vi.fn().mockReturnValue('test-key'),
      getVertexAI: vi.fn().mockReturnValue(false),
      getUserAgent: vi.fn().mockReturnValue('test-agent'),
      getUserMemory: vi.fn().mockReturnValue(''),
      getFullContext: vi.fn().mockReturnValue(false),
      getSessionId: vi.fn().mockReturnValue('test-session-id'),
      getProxy: vi.fn().mockReturnValue(undefined),
      getWorkingDir: vi.fn().mockReturnValue('/test/dir'),
      getFileService: vi.fn().mockReturnValue(fileService),
      getMaxSessionTurns: vi.fn().mockReturnValue(0),
      getQuotaErrorOccurred: vi.fn().mockReturnValue(false),
      setQuotaErrorOccurred: vi.fn(),
      getNoBrowser: vi.fn().mockReturnValue(false),
      getUsageStatisticsEnabled: vi.fn().mockReturnValue(true),
      getIdeModeFeature: vi.fn().mockReturnValue(false),
      getIdeMode: vi.fn().mockReturnValue(true),
      getDebugMode: vi.fn().mockReturnValue(false),
      getWorkspaceContext: vi.fn().mockReturnValue({
        getDirectories: vi.fn().mockReturnValue(['/test/dir']),
      }),
      getGeminiClient: vi.fn(),
      setFallbackMode: vi.fn(),
      getChatCompression: vi.fn().mockReturnValue(undefined),
      getSkipNextSpeakerCheck: vi.fn().mockReturnValue(false),
    };
    const MockedConfig = vi.mocked(Config, true);
    MockedConfig.mockImplementation(
      () => mockConfigObject as unknown as Config,
    );

    // We can instantiate the client here since Config is mocked
    // and the constructor will use the mocked GoogleGenAI
    client = new GeminiClient(
      new Config({ sessionId: 'test-session-id' } as never),
    );
    mockConfigObject.getGeminiClient.mockReturnValue(client);

    await client.initialize(contentGeneratorConfig);
  });

  afterEach(() => {
    vi.restoreAllMocks();
  });

  // NOTE: The following tests for startChat were removed due to persistent issues with
  // the @google/genai mock. Specifically, the mockChatCreateFn (representing instance.chats.create)
  // was not being detected as called by the GeminiClient instance.
  // This likely points to a subtle issue in how the GoogleGenerativeAI class constructor
  // and its instance methods are mocked and then used by the class under test.
  // For future debugging, ensure that the `this.client` in `GeminiClient` (which is an
  // instance of the mocked GoogleGenerativeAI) correctly has its `chats.create` method
  // pointing to `mockChatCreateFn`.
  // it('startChat should call getCoreSystemPrompt with userMemory and pass to chats.create', async () => { ... });
  // it('startChat should call getCoreSystemPrompt with empty string if userMemory is empty', async () => { ... });

  // NOTE: The following tests for generateJson were removed due to persistent issues with
  // the @google/genai mock, similar to the startChat tests. The mockGenerateContentFn
  // (representing instance.models.generateContent) was not being detected as called, or the mock
  // was not preventing an actual API call (leading to API key errors).
  // For future debugging, ensure `this.client.models.generateContent` in `GeminiClient` correctly
  // uses the `mockGenerateContentFn`.
  // it('generateJson should call getCoreSystemPrompt with userMemory and pass to generateContent', async () => { ... });
  // it('generateJson should call getCoreSystemPrompt with empty string if userMemory is empty', async () => { ... });

  describe('generateEmbedding', () => {
    const texts = ['hello world', 'goodbye world'];
    const testEmbeddingModel = 'test-embedding-model';

    it('should call embedContent with correct parameters and return embeddings', async () => {
      const mockEmbeddings = [
        [0.1, 0.2, 0.3],
        [0.4, 0.5, 0.6],
      ];
      const mockResponse: EmbedContentResponse = {
        embeddings: [
          { values: mockEmbeddings[0] },
          { values: mockEmbeddings[1] },
        ],
      };
      mockEmbedContentFn.mockResolvedValue(mockResponse);

      const result = await client.generateEmbedding(texts);

      expect(mockEmbedContentFn).toHaveBeenCalledTimes(1);
      expect(mockEmbedContentFn).toHaveBeenCalledWith({
        model: testEmbeddingModel,
        contents: texts,
      });
      expect(result).toEqual(mockEmbeddings);
    });

    it('should return an empty array if an empty array is passed', async () => {
      const result = await client.generateEmbedding([]);
      expect(result).toEqual([]);
      expect(mockEmbedContentFn).not.toHaveBeenCalled();
    });

    it('should throw an error if API response has no embeddings array', async () => {
      mockEmbedContentFn.mockResolvedValue({} as EmbedContentResponse); // No `embeddings` key

      await expect(client.generateEmbedding(texts)).rejects.toThrow(
        'No embeddings found in API response.',
      );
    });

    it('should throw an error if API response has an empty embeddings array', async () => {
      const mockResponse: EmbedContentResponse = {
        embeddings: [],
      };
      mockEmbedContentFn.mockResolvedValue(mockResponse);
      await expect(client.generateEmbedding(texts)).rejects.toThrow(
        'No embeddings found in API response.',
      );
    });

    it('should throw an error if API returns a mismatched number of embeddings', async () => {
      const mockResponse: EmbedContentResponse = {
        embeddings: [{ values: [1, 2, 3] }], // Only one for two texts
      };
      mockEmbedContentFn.mockResolvedValue(mockResponse);

      await expect(client.generateEmbedding(texts)).rejects.toThrow(
        'API returned a mismatched number of embeddings. Expected 2, got 1.',
      );
    });

    it('should throw an error if any embedding has nullish values', async () => {
      const mockResponse: EmbedContentResponse = {
        embeddings: [{ values: [1, 2, 3] }, { values: undefined }], // Second one is bad
      };
      mockEmbedContentFn.mockResolvedValue(mockResponse);

      await expect(client.generateEmbedding(texts)).rejects.toThrow(
        'API returned an empty embedding for input text at index 1: "goodbye world"',
      );
    });

    it('should throw an error if any embedding has an empty values array', async () => {
      const mockResponse: EmbedContentResponse = {
        embeddings: [{ values: [] }, { values: [1, 2, 3] }], // First one is bad
      };
      mockEmbedContentFn.mockResolvedValue(mockResponse);

      await expect(client.generateEmbedding(texts)).rejects.toThrow(
        'API returned an empty embedding for input text at index 0: "hello world"',
      );
    });

    it('should propagate errors from the API call', async () => {
      const apiError = new Error('API Failure');
      mockEmbedContentFn.mockRejectedValue(apiError);

      await expect(client.generateEmbedding(texts)).rejects.toThrow(
        'API Failure',
      );
    });
  });

  describe('generateJson', () => {
    it('should call generateContent with the correct parameters', async () => {
      const contents = [{ role: 'user', parts: [{ text: 'hello' }] }];
      const schema = { type: 'string' };
      const abortSignal = new AbortController().signal;

      // Mock countTokens
      const mockGenerator: Partial<ContentGenerator> = {
        countTokens: vi.fn().mockResolvedValue({ totalTokens: 1 }),
        generateContent: mockGenerateContentFn,
      };
      client['contentGenerator'] = mockGenerator as ContentGenerator;

      await client.generateJson(contents, schema, abortSignal);

      expect(mockGenerateContentFn).toHaveBeenCalledWith(
        {
          model: 'test-model', // Should use current model from config
          config: {
            abortSignal,
            systemInstruction: getCoreSystemPrompt(''),
            temperature: 0,
            topP: 1,
            responseJsonSchema: schema,
            responseMimeType: 'application/json',
          },
          contents,
        },
        'test-session-id',
      );
    });

    it('should allow overriding model and config', async () => {
      const contents = [{ role: 'user', parts: [{ text: 'hello' }] }];
      const schema = { type: 'string' };
      const abortSignal = new AbortController().signal;
      const customModel = 'custom-json-model';
      const customConfig = { temperature: 0.9, topK: 20 };

      const mockGenerator: Partial<ContentGenerator> = {
        countTokens: vi.fn().mockResolvedValue({ totalTokens: 1 }),
        generateContent: mockGenerateContentFn,
      };
      client['contentGenerator'] = mockGenerator as ContentGenerator;

      await client.generateJson(
        contents,
        schema,
        abortSignal,
        customModel,
        customConfig,
      );

      expect(mockGenerateContentFn).toHaveBeenCalledWith(
        {
          model: customModel,
          config: {
            abortSignal,
            systemInstruction: getCoreSystemPrompt(''),
            temperature: 0.9,
            topP: 1, // from default
            topK: 20,
            responseJsonSchema: schema,
            responseMimeType: 'application/json',
          },
          contents,
        },
        'test-session-id',
      );
    });
  });

  describe('addHistory', () => {
    it('should call chat.addHistory with the provided content', async () => {
      const mockChat = {
        addHistory: vi.fn(),
      };
      client['chat'] = mockChat as unknown as GeminiChat;

      const newContent = {
        role: 'user',
        parts: [{ text: 'New history item' }],
      };
      await client.addHistory(newContent);

      expect(mockChat.addHistory).toHaveBeenCalledWith(newContent);
    });
  });

  describe('resetChat', () => {
    it('should create a new chat session, clearing the old history', async () => {
      // 1. Get the initial chat instance and add some history.
      const initialChat = client.getChat();
      const initialHistory = await client.getHistory();
      await client.addHistory({
        role: 'user',
        parts: [{ text: 'some old message' }],
      });
      const historyWithOldMessage = await client.getHistory();
      expect(historyWithOldMessage.length).toBeGreaterThan(
        initialHistory.length,
      );

      // 2. Call resetChat.
      await client.resetChat();

      // 3. Get the new chat instance and its history.
      const newChat = client.getChat();
      const newHistory = await client.getHistory();

      // 4. Assert that the chat instance is new and the history is reset.
      expect(newChat).not.toBe(initialChat);
      expect(newHistory.length).toBe(initialHistory.length);
      expect(JSON.stringify(newHistory)).not.toContain('some old message');
    });
  });

  describe('tryCompressChat', () => {
    const mockCountTokens = vi.fn();
    const mockSendMessage = vi.fn();
    const mockGetHistory = vi.fn();

    beforeEach(() => {
      vi.mock('./tokenLimits', () => ({
        tokenLimit: vi.fn(),
      }));

      client['contentGenerator'] = {
        countTokens: mockCountTokens,
      } as unknown as ContentGenerator;

      client['chat'] = {
        getHistory: mockGetHistory,
        addHistory: vi.fn(),
        setHistory: vi.fn(),
        sendMessage: mockSendMessage,
      } as unknown as GeminiChat;
    });

    it('should not trigger summarization if token count is below threshold', async () => {
      const MOCKED_TOKEN_LIMIT = 1000;
      vi.mocked(tokenLimit).mockReturnValue(MOCKED_TOKEN_LIMIT);
      mockGetHistory.mockReturnValue([
        { role: 'user', parts: [{ text: '...history...' }] },
      ]);

      mockCountTokens.mockResolvedValue({
        totalTokens: MOCKED_TOKEN_LIMIT * 0.699, // TOKEN_THRESHOLD_FOR_SUMMARIZATION = 0.7
      });

      const initialChat = client.getChat();
      const result = await client.tryCompressChat('prompt-id-2');
      const newChat = client.getChat();

      expect(tokenLimit).toHaveBeenCalled();
      expect(result).toBeNull();
      expect(newChat).toBe(initialChat);
    });

    it('logs a telemetry event when compressing', async () => {
      vi.spyOn(ClearcutLogger.prototype, 'logChatCompressionEvent');

      const MOCKED_TOKEN_LIMIT = 1000;
      const MOCKED_CONTEXT_PERCENTAGE_THRESHOLD = 0.5;
      vi.mocked(tokenLimit).mockReturnValue(MOCKED_TOKEN_LIMIT);
      vi.spyOn(client['config'], 'getChatCompression').mockReturnValue({
        contextPercentageThreshold: MOCKED_CONTEXT_PERCENTAGE_THRESHOLD,
      });
      mockGetHistory.mockReturnValue([
        { role: 'user', parts: [{ text: '...history...' }] },
      ]);

      const originalTokenCount =
        MOCKED_TOKEN_LIMIT * MOCKED_CONTEXT_PERCENTAGE_THRESHOLD;
      const newTokenCount = 100;

      mockCountTokens
        .mockResolvedValueOnce({ totalTokens: originalTokenCount }) // First call for the check
        .mockResolvedValueOnce({ totalTokens: newTokenCount }); // Second call for the new history

      // Mock the summary response from the chat
      mockSendMessage.mockResolvedValue({
        role: 'model',
        parts: [{ text: 'This is a summary.' }],
      });

      await client.tryCompressChat('prompt-id-3');

      expect(
        ClearcutLogger.prototype.logChatCompressionEvent,
      ).toHaveBeenCalledWith(
        expect.objectContaining({
          tokens_before: originalTokenCount,
          tokens_after: newTokenCount,
        }),
      );
    });

    it('should trigger summarization if token count is at threshold with contextPercentageThreshold setting', async () => {
      const MOCKED_TOKEN_LIMIT = 1000;
      const MOCKED_CONTEXT_PERCENTAGE_THRESHOLD = 0.5;
      vi.mocked(tokenLimit).mockReturnValue(MOCKED_TOKEN_LIMIT);
      vi.spyOn(client['config'], 'getChatCompression').mockReturnValue({
        contextPercentageThreshold: MOCKED_CONTEXT_PERCENTAGE_THRESHOLD,
      });
      mockGetHistory.mockReturnValue([
        { role: 'user', parts: [{ text: '...history...' }] },
      ]);

      const originalTokenCount =
        MOCKED_TOKEN_LIMIT * MOCKED_CONTEXT_PERCENTAGE_THRESHOLD;
      const newTokenCount = 100;

      mockCountTokens
        .mockResolvedValueOnce({ totalTokens: originalTokenCount }) // First call for the check
        .mockResolvedValueOnce({ totalTokens: newTokenCount }); // Second call for the new history

      // Mock the summary response from the chat
      mockSendMessage.mockResolvedValue({
        role: 'model',
        parts: [{ text: 'This is a summary.' }],
      });

      const initialChat = client.getChat();
      const result = await client.tryCompressChat('prompt-id-3');
      const newChat = client.getChat();

      expect(tokenLimit).toHaveBeenCalled();
      expect(mockSendMessage).toHaveBeenCalled();

      // Assert that summarization happened and returned the correct stats
      expect(result).toEqual({
        originalTokenCount,
        newTokenCount,
      });

      // Assert that the chat was reset
      expect(newChat).not.toBe(initialChat);
    });

    it('should not compress across a function call response', async () => {
      const MOCKED_TOKEN_LIMIT = 1000;
      vi.mocked(tokenLimit).mockReturnValue(MOCKED_TOKEN_LIMIT);
      mockGetHistory.mockReturnValue([
        { role: 'user', parts: [{ text: '...history 1...' }] },
        { role: 'model', parts: [{ text: '...history 2...' }] },
        { role: 'user', parts: [{ text: '...history 3...' }] },
        { role: 'model', parts: [{ text: '...history 4...' }] },
        { role: 'user', parts: [{ text: '...history 5...' }] },
        { role: 'model', parts: [{ text: '...history 6...' }] },
        { role: 'user', parts: [{ text: '...history 7...' }] },
        { role: 'model', parts: [{ text: '...history 8...' }] },
        // Normally we would break here, but we have a function response.
        {
          role: 'user',
          parts: [{ functionResponse: { name: '...history 8...' } }],
        },
        { role: 'model', parts: [{ text: '...history 10...' }] },
        // Instead we will break here.
        { role: 'user', parts: [{ text: '...history 10...' }] },
      ]);

      const originalTokenCount = 1000 * 0.7;
      const newTokenCount = 100;

      mockCountTokens
        .mockResolvedValueOnce({ totalTokens: originalTokenCount }) // First call for the check
        .mockResolvedValueOnce({ totalTokens: newTokenCount }); // Second call for the new history

      // Mock the summary response from the chat
      mockSendMessage.mockResolvedValue({
        role: 'model',
        parts: [{ text: 'This is a summary.' }],
      });

      const initialChat = client.getChat();
      const result = await client.tryCompressChat('prompt-id-3');
      const newChat = client.getChat();

      expect(tokenLimit).toHaveBeenCalled();
      expect(mockSendMessage).toHaveBeenCalled();

      // Assert that summarization happened and returned the correct stats
      expect(result).toEqual({
        originalTokenCount,
        newTokenCount,
      });
      // Assert that the chat was reset
      expect(newChat).not.toBe(initialChat);

      // 1. standard start context message
      // 2. standard canned user start message
      // 3. compressed summary message
      // 4. standard canned user summary message
      // 5. The last user message (not the last 3 because that would start with a function response)
      expect(newChat.getHistory().length).toEqual(5);
    });

    it('should always trigger summarization when force is true, regardless of token count', async () => {
      mockGetHistory.mockReturnValue([
        { role: 'user', parts: [{ text: '...history...' }] },
      ]);

      const originalTokenCount = 10; // Well below threshold
      const newTokenCount = 5;

      mockCountTokens
        .mockResolvedValueOnce({ totalTokens: originalTokenCount })
        .mockResolvedValueOnce({ totalTokens: newTokenCount });

      // Mock the summary response from the chat
      mockSendMessage.mockResolvedValue({
        role: 'model',
        parts: [{ text: 'This is a summary.' }],
      });

      const initialChat = client.getChat();
      const result = await client.tryCompressChat('prompt-id-1', true); // force = true
      const newChat = client.getChat();

      expect(mockSendMessage).toHaveBeenCalled();

      expect(result).toEqual({
        originalTokenCount,
        newTokenCount,
      });

      // Assert that the chat was reset
      expect(newChat).not.toBe(initialChat);
    });

    it('should use current model from config for token counting after sendMessage', async () => {
      const initialModel = client['config'].getModel();

      const mockCountTokens = vi
        .fn()
        .mockResolvedValueOnce({ totalTokens: 100000 })
        .mockResolvedValueOnce({ totalTokens: 5000 });

      const mockSendMessage = vi.fn().mockResolvedValue({ text: 'Summary' });

      const mockChatHistory = [
        { role: 'user', parts: [{ text: 'Long conversation' }] },
        { role: 'model', parts: [{ text: 'Long response' }] },
      ];

      const mockChat: Partial<GeminiChat> = {
        getHistory: vi.fn().mockReturnValue(mockChatHistory),
        setHistory: vi.fn(),
        sendMessage: mockSendMessage,
      };

      const mockGenerator: Partial<ContentGenerator> = {
        countTokens: mockCountTokens,
      };

      // mock the model has been changed between calls of `countTokens`
      const firstCurrentModel = initialModel + '-changed-1';
      const secondCurrentModel = initialModel + '-changed-2';
      vi.spyOn(client['config'], 'getModel')
        .mockReturnValueOnce(firstCurrentModel)
        .mockReturnValueOnce(secondCurrentModel);

      client['chat'] = mockChat as GeminiChat;
      client['contentGenerator'] = mockGenerator as ContentGenerator;
      client['startChat'] = vi.fn().mockResolvedValue(mockChat);

      const result = await client.tryCompressChat('prompt-id-4', true);

      expect(mockCountTokens).toHaveBeenCalledTimes(2);
      expect(mockCountTokens).toHaveBeenNthCalledWith(1, {
        model: firstCurrentModel,
        contents: mockChatHistory,
      });
      expect(mockCountTokens).toHaveBeenNthCalledWith(2, {
        model: secondCurrentModel,
        contents: expect.any(Array),
      });

      expect(result).toEqual({
        originalTokenCount: 100000,
        newTokenCount: 5000,
      });
    });
  });

  describe('sendMessageStream', () => {
    it('should include editor context when ideMode is enabled', async () => {
      // Arrange
      vi.mocked(ideContext.getIdeContext).mockReturnValue({
        workspaceState: {
          openFiles: [
            {
              path: '/path/to/active/file.ts',
              timestamp: Date.now(),
              isActive: true,
              selectedText: 'hello',
              cursor: { line: 5, character: 10 },
            },
            {
              path: '/path/to/recent/file1.ts',
              timestamp: Date.now(),
            },
            {
              path: '/path/to/recent/file2.ts',
              timestamp: Date.now(),
            },
          ],
        },
      });

      vi.spyOn(client['config'], 'getIdeMode').mockReturnValue(true);

      const mockStream = (async function* () {
        yield { type: 'content', value: 'Hello' };
      })();
      mockTurnRunFn.mockReturnValue(mockStream);

      const mockChat: Partial<GeminiChat> = {
        addHistory: vi.fn(),
        getHistory: vi.fn().mockReturnValue([]),
      };
      client['chat'] = mockChat as GeminiChat;

      const mockGenerator: Partial<ContentGenerator> = {
        countTokens: vi.fn().mockResolvedValue({ totalTokens: 0 }),
        generateContent: mockGenerateContentFn,
      };
      client['contentGenerator'] = mockGenerator as ContentGenerator;

      const initialRequest = [{ text: 'Hi' }];

      // Act
      const stream = client.sendMessageStream(
        initialRequest,
        new AbortController().signal,
        'prompt-id-ide',
      );
      for await (const _ of stream) {
        // consume stream
      }

      // Assert
      expect(ideContext.getIdeContext).toHaveBeenCalled();
      const expectedContext = `
Here is the user's editor context as a JSON object. This is for your information only.
\`\`\`json
${JSON.stringify(
  {
    activeFile: {
      path: '/path/to/active/file.ts',
      cursor: {
        line: 5,
        character: 10,
      },
      selectedText: 'hello',
    },
    otherOpenFiles: ['/path/to/recent/file1.ts', '/path/to/recent/file2.ts'],
  },
  null,
  2,
)}
\`\`\`
      `.trim();
      const expectedRequest = [{ text: expectedContext }];
      expect(mockChat.addHistory).toHaveBeenCalledWith({
        role: 'user',
        parts: expectedRequest,
      });
    });

    it('should not add context if ideMode is enabled but no open files', async () => {
      // Arrange
      vi.mocked(ideContext.getIdeContext).mockReturnValue({
        workspaceState: {
          openFiles: [],
        },
      });

      vi.spyOn(client['config'], 'getIdeMode').mockReturnValue(true);

      const mockStream = (async function* () {
        yield { type: 'content', value: 'Hello' };
      })();
      mockTurnRunFn.mockReturnValue(mockStream);

      const mockChat: Partial<GeminiChat> = {
        addHistory: vi.fn(),
        getHistory: vi.fn().mockReturnValue([]),
      };
      client['chat'] = mockChat as GeminiChat;

      const mockGenerator: Partial<ContentGenerator> = {
        countTokens: vi.fn().mockResolvedValue({ totalTokens: 0 }),
        generateContent: mockGenerateContentFn,
      };
      client['contentGenerator'] = mockGenerator as ContentGenerator;

      const initialRequest = [{ text: 'Hi' }];

      // Act
      const stream = client.sendMessageStream(
        initialRequest,
        new AbortController().signal,
        'prompt-id-ide',
      );
      for await (const _ of stream) {
        // consume stream
      }

      // Assert
      expect(ideContext.getIdeContext).toHaveBeenCalled();
      expect(mockTurnRunFn).toHaveBeenCalledWith(
        initialRequest,
        expect.any(Object),
      );
    });

    it('should add context if ideMode is enabled and there is one active file', async () => {
      // Arrange
      vi.mocked(ideContext.getIdeContext).mockReturnValue({
        workspaceState: {
          openFiles: [
            {
              path: '/path/to/active/file.ts',
              timestamp: Date.now(),
              isActive: true,
              selectedText: 'hello',
              cursor: { line: 5, character: 10 },
            },
          ],
        },
      });

      vi.spyOn(client['config'], 'getIdeMode').mockReturnValue(true);

      const mockStream = (async function* () {
        yield { type: 'content', value: 'Hello' };
      })();
      mockTurnRunFn.mockReturnValue(mockStream);

      const mockChat: Partial<GeminiChat> = {
        addHistory: vi.fn(),
        getHistory: vi.fn().mockReturnValue([]),
      };
      client['chat'] = mockChat as GeminiChat;

      const mockGenerator: Partial<ContentGenerator> = {
        countTokens: vi.fn().mockResolvedValue({ totalTokens: 0 }),
        generateContent: mockGenerateContentFn,
      };
      client['contentGenerator'] = mockGenerator as ContentGenerator;

      const initialRequest = [{ text: 'Hi' }];

      // Act
      const stream = client.sendMessageStream(
        initialRequest,
        new AbortController().signal,
        'prompt-id-ide',
      );
      for await (const _ of stream) {
        // consume stream
      }

      // Assert
      expect(ideContext.getIdeContext).toHaveBeenCalled();
      const expectedContext = `
Here is the user's editor context as a JSON object. This is for your information only.
\`\`\`json
${JSON.stringify(
  {
    activeFile: {
      path: '/path/to/active/file.ts',
      cursor: {
        line: 5,
        character: 10,
      },
      selectedText: 'hello',
    },
  },
  null,
  2,
)}
\`\`\`
      `.trim();
      const expectedRequest = [{ text: expectedContext }];
      expect(mockChat.addHistory).toHaveBeenCalledWith({
        role: 'user',
        parts: expectedRequest,
      });
    });

    it('should add context if ideMode is enabled and there are open files but no active file', async () => {
      // Arrange
      vi.mocked(ideContext.getIdeContext).mockReturnValue({
        workspaceState: {
          openFiles: [
            {
              path: '/path/to/recent/file1.ts',
              timestamp: Date.now(),
            },
            {
              path: '/path/to/recent/file2.ts',
              timestamp: Date.now(),
            },
          ],
        },
      });

      vi.spyOn(client['config'], 'getIdeMode').mockReturnValue(true);

      const mockStream = (async function* () {
        yield { type: 'content', value: 'Hello' };
      })();
      mockTurnRunFn.mockReturnValue(mockStream);

      const mockChat: Partial<GeminiChat> = {
        addHistory: vi.fn(),
        getHistory: vi.fn().mockReturnValue([]),
      };
      client['chat'] = mockChat as GeminiChat;

      const mockGenerator: Partial<ContentGenerator> = {
        countTokens: vi.fn().mockResolvedValue({ totalTokens: 0 }),
        generateContent: mockGenerateContentFn,
      };
      client['contentGenerator'] = mockGenerator as ContentGenerator;

      const initialRequest = [{ text: 'Hi' }];

      // Act
      const stream = client.sendMessageStream(
        initialRequest,
        new AbortController().signal,
        'prompt-id-ide',
      );
      for await (const _ of stream) {
        // consume stream
      }

      // Assert
      expect(ideContext.getIdeContext).toHaveBeenCalled();
      const expectedContext = `
Here is the user's editor context as a JSON object. This is for your information only.
\`\`\`json
${JSON.stringify(
  {
    otherOpenFiles: ['/path/to/recent/file1.ts', '/path/to/recent/file2.ts'],
  },
  null,
  2,
)}
\`\`\`
      `.trim();
      const expectedRequest = [{ text: expectedContext }];
      expect(mockChat.addHistory).toHaveBeenCalledWith({
        role: 'user',
        parts: expectedRequest,
      });
    });

    it('should return the turn instance after the stream is complete', async () => {
      // Arrange
      const mockStream = (async function* () {
        yield { type: 'content', value: 'Hello' };
      })();
      mockTurnRunFn.mockReturnValue(mockStream);

      const mockChat: Partial<GeminiChat> = {
        addHistory: vi.fn(),
        getHistory: vi.fn().mockReturnValue([]),
      };
      client['chat'] = mockChat as GeminiChat;

      const mockGenerator: Partial<ContentGenerator> = {
        countTokens: vi.fn().mockResolvedValue({ totalTokens: 0 }),
        generateContent: mockGenerateContentFn,
      };
      client['contentGenerator'] = mockGenerator as ContentGenerator;

      // Act
      const stream = client.sendMessageStream(
        [{ text: 'Hi' }],
        new AbortController().signal,
        'prompt-id-1',
      );

      // Consume the stream manually to get the final return value.
      let finalResult: Turn | undefined;
      while (true) {
        const result = await stream.next();
        if (result.done) {
          finalResult = result.value;
          break;
        }
      }

      // Assert
      expect(finalResult).toBeInstanceOf(Turn);
    });

    it('should stop infinite loop after MAX_TURNS when nextSpeaker always returns model', async () => {
      // Get the mocked checkNextSpeaker function and configure it to trigger infinite loop
      const { checkNextSpeaker } = await import(
        '../utils/nextSpeakerChecker.js'
      );
      const mockCheckNextSpeaker = vi.mocked(checkNextSpeaker);
      mockCheckNextSpeaker.mockResolvedValue({
        next_speaker: 'model',
        reasoning: 'Test case - always continue',
      });

      // Mock Turn to have no pending tool calls (which would allow nextSpeaker check)
      const mockStream = (async function* () {
        yield { type: 'content', value: 'Continue...' };
      })();
      mockTurnRunFn.mockReturnValue(mockStream);

      const mockChat: Partial<GeminiChat> = {
        addHistory: vi.fn(),
        getHistory: vi.fn().mockReturnValue([]),
      };
      client['chat'] = mockChat as GeminiChat;

      const mockGenerator: Partial<ContentGenerator> = {
        countTokens: vi.fn().mockResolvedValue({ totalTokens: 0 }),
        generateContent: mockGenerateContentFn,
      };
      client['contentGenerator'] = mockGenerator as ContentGenerator;

      // Use a signal that never gets aborted
      const abortController = new AbortController();
      const signal = abortController.signal;

      // Act - Start the stream that should loop
      const stream = client.sendMessageStream(
        [{ text: 'Start conversation' }],
        signal,
        'prompt-id-2',
      );

      // Count how many stream events we get
      let eventCount = 0;
      let finalResult: Turn | undefined;

      // Consume the stream and count iterations
      while (true) {
        const result = await stream.next();
        if (result.done) {
          finalResult = result.value;
          break;
        }
        eventCount++;

        // Safety check to prevent actual infinite loop in test
        if (eventCount > 200) {
          abortController.abort();
          throw new Error(
            'Test exceeded expected event limit - possible actual infinite loop',
          );
        }
      }

      // Assert
      expect(finalResult).toBeInstanceOf(Turn);

      // Debug: Check how many times checkNextSpeaker was called
      const callCount = mockCheckNextSpeaker.mock.calls.length;

      // If infinite loop protection is working, checkNextSpeaker should be called many times
      // but stop at MAX_TURNS (100). Since each recursive call should trigger checkNextSpeaker,
      // we expect it to be called multiple times before hitting the limit
      expect(mockCheckNextSpeaker).toHaveBeenCalled();

      // The test should demonstrate that the infinite loop protection works:
      // - If checkNextSpeaker is called many times (close to MAX_TURNS), it shows the loop was happening
      // - If it's only called once, the recursive behavior might not be triggered
      if (callCount === 0) {
        throw new Error(
          'checkNextSpeaker was never called - the recursive condition was not met',
        );
      } else if (callCount === 1) {
        // This might be expected behavior if the turn has pending tool calls or other conditions prevent recursion
        console.log(
          'checkNextSpeaker called only once - no infinite loop occurred',
        );
      } else {
        console.log(
          `checkNextSpeaker called ${callCount} times - infinite loop protection worked`,
        );
        // If called multiple times, we expect it to be stopped before MAX_TURNS
        expect(callCount).toBeLessThanOrEqual(100); // Should not exceed MAX_TURNS
      }

      // The stream should produce events and eventually terminate
      expect(eventCount).toBeGreaterThanOrEqual(1);
      expect(eventCount).toBeLessThan(200); // Should not exceed our safety limit
    });

    it('should yield MaxSessionTurns and stop when session turn limit is reached', async () => {
      // Arrange
      const MAX_SESSION_TURNS = 5;
      vi.spyOn(client['config'], 'getMaxSessionTurns').mockReturnValue(
        MAX_SESSION_TURNS,
      );

      const mockStream = (async function* () {
        yield { type: 'content', value: 'Hello' };
      })();
      mockTurnRunFn.mockReturnValue(mockStream);

      const mockChat: Partial<GeminiChat> = {
        addHistory: vi.fn(),
        getHistory: vi.fn().mockReturnValue([]),
      };
      client['chat'] = mockChat as GeminiChat;

      const mockGenerator: Partial<ContentGenerator> = {
        countTokens: vi.fn().mockResolvedValue({ totalTokens: 0 }),
        generateContent: mockGenerateContentFn,
      };
      client['contentGenerator'] = mockGenerator as ContentGenerator;

      // Act & Assert
      // Run up to the limit
      for (let i = 0; i < MAX_SESSION_TURNS; i++) {
        const stream = client.sendMessageStream(
          [{ text: 'Hi' }],
          new AbortController().signal,
          'prompt-id-4',
        );
        // consume stream
        for await (const _event of stream) {
          // do nothing
        }
      }

      // This call should exceed the limit
      const stream = client.sendMessageStream(
        [{ text: 'Hi' }],
        new AbortController().signal,
        'prompt-id-5',
      );

      const events = [];
      for await (const event of stream) {
        events.push(event);
      }

      expect(events).toEqual([{ type: GeminiEventType.MaxSessionTurns }]);
      expect(mockTurnRunFn).toHaveBeenCalledTimes(MAX_SESSION_TURNS);
    });

    it('should respect MAX_TURNS limit even when turns parameter is set to a large value', async () => {
      // This test verifies that the infinite loop protection works even when
      // someone tries to bypass it by calling with a very large turns value

      // Get the mocked checkNextSpeaker function and configure it to trigger infinite loop
      const { checkNextSpeaker } = await import(
        '../utils/nextSpeakerChecker.js'
      );
      const mockCheckNextSpeaker = vi.mocked(checkNextSpeaker);
      mockCheckNextSpeaker.mockResolvedValue({
        next_speaker: 'model',
        reasoning: 'Test case - always continue',
      });

      // Mock Turn to have no pending tool calls (which would allow nextSpeaker check)
      const mockStream = (async function* () {
        yield { type: 'content', value: 'Continue...' };
      })();
      mockTurnRunFn.mockReturnValue(mockStream);

      const mockChat: Partial<GeminiChat> = {
        addHistory: vi.fn(),
        getHistory: vi.fn().mockReturnValue([]),
      };
      client['chat'] = mockChat as GeminiChat;

      const mockGenerator: Partial<ContentGenerator> = {
        countTokens: vi.fn().mockResolvedValue({ totalTokens: 0 }),
        generateContent: mockGenerateContentFn,
      };
      client['contentGenerator'] = mockGenerator as ContentGenerator;

      // Use a signal that never gets aborted
      const abortController = new AbortController();
      const signal = abortController.signal;

      // Act - Start the stream with an extremely high turns value
      // This simulates a case where the turns protection is bypassed
      const stream = client.sendMessageStream(
        [{ text: 'Start conversation' }],
        signal,
        'prompt-id-3',
        Number.MAX_SAFE_INTEGER, // Bypass the MAX_TURNS protection
      );

      // Count how many stream events we get
      let eventCount = 0;
      const maxTestIterations = 1000; // Higher limit to show the loop continues

      // Consume the stream and count iterations
      try {
        while (true) {
          const result = await stream.next();
          if (result.done) {
            break;
          }
          eventCount++;

          // This test should hit this limit, demonstrating the infinite loop
          if (eventCount > maxTestIterations) {
            abortController.abort();
            // This is the expected behavior - we hit the infinite loop
            break;
          }
        }
      } catch (error) {
        // If the test framework times out, that also demonstrates the infinite loop
        console.error('Test timed out or errored:', error);
      }

      // Assert that the fix works - the loop should stop at MAX_TURNS
      const callCount = mockCheckNextSpeaker.mock.calls.length;

      // With the fix: even when turns is set to a very high value,
      // the loop should stop at MAX_TURNS (100)
      expect(callCount).toBeLessThanOrEqual(100); // Should not exceed MAX_TURNS
      expect(eventCount).toBeLessThanOrEqual(200); // Should have reasonable number of events

      console.log(
        `Infinite loop protection working: checkNextSpeaker called ${callCount} times, ` +
          `${eventCount} events generated (properly bounded by MAX_TURNS)`,
      );
    });

    describe('Editor context delta', () => {
      const mockStream = (async function* () {
        yield { type: 'content', value: 'Hello' };
      })();

      beforeEach(() => {
        client['forceFullIdeContext'] = false; // Reset before each delta test
        vi.spyOn(client, 'tryCompressChat').mockResolvedValue(null);
        vi.spyOn(client['config'], 'getIdeMode').mockReturnValue(true);
        mockTurnRunFn.mockReturnValue(mockStream);

        const mockChat: Partial<GeminiChat> = {
          addHistory: vi.fn(),
          setHistory: vi.fn(),
          sendMessage: vi.fn().mockResolvedValue({ text: 'summary' }),
          // Assume history is not empty for delta checks
          getHistory: vi
            .fn()
            .mockReturnValue([
              { role: 'user', parts: [{ text: 'previous message' }] },
            ]),
        };
        client['chat'] = mockChat as GeminiChat;

        const mockGenerator: Partial<ContentGenerator> = {
          countTokens: vi.fn().mockResolvedValue({ totalTokens: 0 }),
          generateContent: mockGenerateContentFn,
        };
        client['contentGenerator'] = mockGenerator as ContentGenerator;
      });

      const testCases = [
        {
          description: 'sends delta when active file changes',
          previousActiveFile: {
            path: '/path/to/old/file.ts',
            cursor: { line: 5, character: 10 },
            selectedText: 'hello',
          },
          currentActiveFile: {
            path: '/path/to/active/file.ts',
            cursor: { line: 5, character: 10 },
            selectedText: 'hello',
          },
          shouldSendContext: true,
        },
        {
          description: 'sends delta when cursor line changes',
          previousActiveFile: {
            path: '/path/to/active/file.ts',
            cursor: { line: 1, character: 10 },
            selectedText: 'hello',
          },
          currentActiveFile: {
            path: '/path/to/active/file.ts',
            cursor: { line: 5, character: 10 },
            selectedText: 'hello',
          },
          shouldSendContext: true,
        },
        {
          description: 'sends delta when cursor character changes',
          previousActiveFile: {
            path: '/path/to/active/file.ts',
            cursor: { line: 5, character: 1 },
            selectedText: 'hello',
          },
          currentActiveFile: {
            path: '/path/to/active/file.ts',
            cursor: { line: 5, character: 10 },
            selectedText: 'hello',
          },
          shouldSendContext: true,
        },
        {
          description: 'sends delta when selected text changes',
          previousActiveFile: {
            path: '/path/to/active/file.ts',
            cursor: { line: 5, character: 10 },
            selectedText: 'world',
          },
          currentActiveFile: {
            path: '/path/to/active/file.ts',
            cursor: { line: 5, character: 10 },
            selectedText: 'hello',
          },
          shouldSendContext: true,
        },
        {
          description: 'sends delta when selected text is added',
          previousActiveFile: {
            path: '/path/to/active/file.ts',
            cursor: { line: 5, character: 10 },
          },
          currentActiveFile: {
            path: '/path/to/active/file.ts',
            cursor: { line: 5, character: 10 },
            selectedText: 'hello',
          },
          shouldSendContext: true,
        },
        {
          description: 'sends delta when selected text is removed',
          previousActiveFile: {
            path: '/path/to/active/file.ts',
            cursor: { line: 5, character: 10 },
            selectedText: 'hello',
          },
          currentActiveFile: {
            path: '/path/to/active/file.ts',
            cursor: { line: 5, character: 10 },
          },
          shouldSendContext: true,
        },
        {
          description: 'does not send context when nothing changes',
          previousActiveFile: {
            path: '/path/to/active/file.ts',
            cursor: { line: 5, character: 10 },
            selectedText: 'hello',
          },
          currentActiveFile: {
            path: '/path/to/active/file.ts',
            cursor: { line: 5, character: 10 },
            selectedText: 'hello',
          },
          shouldSendContext: false,
        },
      ];

      it.each(testCases)(
        '$description',
        async ({
          previousActiveFile,
          currentActiveFile,
          shouldSendContext,
        }) => {
          // Setup previous context
          client['lastSentIdeContext'] = {
            workspaceState: {
              openFiles: [
                {
                  path: previousActiveFile.path,
                  cursor: previousActiveFile.cursor,
                  selectedText: previousActiveFile.selectedText,
                  isActive: true,
                  timestamp: Date.now() - 1000,
                },
              ],
            },
          };

          // Setup current context
          vi.mocked(ideContext.getIdeContext).mockReturnValue({
            workspaceState: {
              openFiles: [
                { ...currentActiveFile, isActive: true, timestamp: Date.now() },
              ],
            },
          });

          const stream = client.sendMessageStream(
            [{ text: 'Hi' }],
            new AbortController().signal,
            'prompt-id-delta',
          );
          for await (const _ of stream) {
            // consume stream
          }

          const mockChat = client['chat'] as unknown as {
            addHistory: (typeof vi)['fn'];
          };

          if (shouldSendContext) {
            expect(mockChat.addHistory).toHaveBeenCalledWith(
              expect.objectContaining({
                parts: expect.arrayContaining([
                  expect.objectContaining({
                    text: expect.stringContaining(
                      "Here is a summary of changes in the user's editor context",
                    ),
                  }),
                ]),
              }),
            );
          } else {
            expect(mockChat.addHistory).not.toHaveBeenCalled();
          }
        },
      );

      it('sends full context when history is cleared, even if editor state is unchanged', async () => {
        const activeFile = {
          path: '/path/to/active/file.ts',
          cursor: { line: 5, character: 10 },
          selectedText: 'hello',
        };

        // Setup previous context
        client['lastSentIdeContext'] = {
          workspaceState: {
            openFiles: [
              {
                path: activeFile.path,
                cursor: activeFile.cursor,
                selectedText: activeFile.selectedText,
                isActive: true,
                timestamp: Date.now() - 1000,
              },
            ],
          },
        };

        // Setup current context (same as previous)
        vi.mocked(ideContext.getIdeContext).mockReturnValue({
          workspaceState: {
            openFiles: [
              { ...activeFile, isActive: true, timestamp: Date.now() },
            ],
          },
        });

        // Make history empty
        const mockChat = client['chat'] as unknown as {
          getHistory: ReturnType<(typeof vi)['fn']>;
          addHistory: ReturnType<(typeof vi)['fn']>;
        };
        mockChat.getHistory.mockReturnValue([]);

        const stream = client.sendMessageStream(
          [{ text: 'Hi' }],
          new AbortController().signal,
          'prompt-id-history-cleared',
        );
        for await (const _ of stream) {
          // consume stream
        }

        expect(mockChat.addHistory).toHaveBeenCalledWith(
          expect.objectContaining({
            parts: expect.arrayContaining([
              expect.objectContaining({
                text: expect.stringContaining(
                  "Here is the user's editor context",
                ),
              }),
            ]),
          }),
        );

        // Also verify it's the full context, not a delta.
        const call = mockChat.addHistory.mock.calls[0][0];
        const contextText = call.parts[0].text;
        const contextJson = JSON.parse(
          contextText.match(/```json\n(.*)\n```/s)![1],
        );
        expect(contextJson).toHaveProperty('activeFile');
        expect(contextJson.activeFile.path).toBe('/path/to/active/file.ts');
      });
    });

    describe('IDE context with pending tool calls', () => {
      let mockChat: Partial<GeminiChat>;

      beforeEach(() => {
        vi.spyOn(client, 'tryCompressChat').mockResolvedValue(null);

        const mockStream = (async function* () {
          yield { type: 'content', value: 'response' };
        })();
        mockTurnRunFn.mockReturnValue(mockStream);

        mockChat = {
          addHistory: vi.fn(),
          getHistory: vi.fn().mockReturnValue([]), // Default empty history
          setHistory: vi.fn(),
          sendMessage: vi.fn().mockResolvedValue({ text: 'summary' }),
        };
        client['chat'] = mockChat as GeminiChat;

        const mockGenerator: Partial<ContentGenerator> = {
          countTokens: vi.fn().mockResolvedValue({ totalTokens: 0 }),
        };
        client['contentGenerator'] = mockGenerator as ContentGenerator;

        vi.spyOn(client['config'], 'getIdeMode').mockReturnValue(true);
        vi.mocked(ideContext.getIdeContext).mockReturnValue({
          workspaceState: {
            openFiles: [{ path: '/path/to/file.ts', timestamp: Date.now() }],
          },
        });
      });

      it('should NOT add IDE context when a tool call is pending', async () => {
        // Arrange: History ends with a functionCall from the model
        const historyWithPendingCall: Content[] = [
          { role: 'user', parts: [{ text: 'Please use a tool.' }] },
          {
            role: 'model',
            parts: [{ functionCall: { name: 'some_tool', args: {} } }],
          },
        ];
        vi.mocked(mockChat.getHistory!).mockReturnValue(historyWithPendingCall);

        // Act: Simulate sending the tool's response back
        const stream = client.sendMessageStream(
          [
            {
              functionResponse: {
                name: 'some_tool',
                response: { success: true },
              },
            },
          ],
          new AbortController().signal,
          'prompt-id-tool-response',
        );
        for await (const _ of stream) {
          // consume stream to complete the call
        }

        // Assert: The IDE context message should NOT have been added to the history.
        expect(mockChat.addHistory).not.toHaveBeenCalledWith(
          expect.objectContaining({
            parts: expect.arrayContaining([
              expect.objectContaining({
                text: expect.stringContaining("user's editor context"),
              }),
            ]),
          }),
        );
      });

      it('should add IDE context when no tool call is pending', async () => {
        // Arrange: History is normal, no pending calls
        const normalHistory: Content[] = [
          { role: 'user', parts: [{ text: 'A normal message.' }] },
          { role: 'model', parts: [{ text: 'A normal response.' }] },
        ];
        vi.mocked(mockChat.getHistory!).mockReturnValue(normalHistory);

        // Act
        const stream = client.sendMessageStream(
          [{ text: 'Another normal message' }],
          new AbortController().signal,
          'prompt-id-normal',
        );
        for await (const _ of stream) {
          // consume stream
        }

        // Assert: The IDE context message SHOULD have been added.
        expect(mockChat.addHistory).toHaveBeenCalledWith(
          expect.objectContaining({
            role: 'user',
            parts: expect.arrayContaining([
              expect.objectContaining({
                text: expect.stringContaining("user's editor context"),
              }),
            ]),
          }),
        );
      });

      it('should send the latest IDE context on the next message after a skipped context', async () => {
        // --- Step 1: A tool call is pending, context should be skipped ---

        // Arrange: History ends with a functionCall
        const historyWithPendingCall: Content[] = [
          { role: 'user', parts: [{ text: 'Please use a tool.' }] },
          {
            role: 'model',
            parts: [{ functionCall: { name: 'some_tool', args: {} } }],
          },
        ];
        vi.mocked(mockChat.getHistory!).mockReturnValue(historyWithPendingCall);

        // Arrange: Set the initial IDE context
        const initialIdeContext = {
          workspaceState: {
            openFiles: [{ path: '/path/to/fileA.ts', timestamp: Date.now() }],
          },
        };
        vi.mocked(ideContext.getIdeContext).mockReturnValue(initialIdeContext);

        // Act: Send the tool response
        let stream = client.sendMessageStream(
          [
            {
              functionResponse: {
                name: 'some_tool',
                response: { success: true },
              },
            },
          ],
          new AbortController().signal,
          'prompt-id-tool-response',
        );
        for await (const _ of stream) {
          /* consume */
        }

        // Assert: The initial context was NOT sent
        expect(mockChat.addHistory).not.toHaveBeenCalledWith(
          expect.objectContaining({
            parts: expect.arrayContaining([
              expect.objectContaining({
                text: expect.stringContaining("user's editor context"),
              }),
            ]),
          }),
        );

        // --- Step 2: A new message is sent, latest context should be included ---

        // Arrange: The model has responded to the tool, and the user is sending a new message.
        const historyAfterToolResponse: Content[] = [
          ...historyWithPendingCall,
          {
            role: 'user',
            parts: [
              {
                functionResponse: {
                  name: 'some_tool',
                  response: { success: true },
                },
              },
            ],
          },
          { role: 'model', parts: [{ text: 'The tool ran successfully.' }] },
        ];
        vi.mocked(mockChat.getHistory!).mockReturnValue(
          historyAfterToolResponse,
        );
        vi.mocked(mockChat.addHistory!).mockClear(); // Clear previous calls for the next assertion

        // Arrange: The IDE context has now changed
        const newIdeContext = {
          workspaceState: {
            openFiles: [{ path: '/path/to/fileB.ts', timestamp: Date.now() }],
          },
        };
        vi.mocked(ideContext.getIdeContext).mockReturnValue(newIdeContext);

        // Act: Send a new, regular user message
        stream = client.sendMessageStream(
          [{ text: 'Thanks!' }],
          new AbortController().signal,
          'prompt-id-final',
        );
        for await (const _ of stream) {
          /* consume */
        }

        // Assert: The NEW context was sent as a FULL context because there was no previously sent context.
        const addHistoryCalls = vi.mocked(mockChat.addHistory!).mock.calls;
        const contextCall = addHistoryCalls.find((call) =>
          JSON.stringify(call[0]).includes("user's editor context"),
        );
        expect(contextCall).toBeDefined();
        expect(JSON.stringify(contextCall![0])).toContain(
          "Here is the user's editor context as a JSON object",
        );
        // Check that the sent context is the new one (fileB.ts)
        expect(JSON.stringify(contextCall![0])).toContain('fileB.ts');
        // Check that the sent context is NOT the old one (fileA.ts)
        expect(JSON.stringify(contextCall![0])).not.toContain('fileA.ts');
      });

      it('should send a context DELTA on the next message after a skipped context', async () => {
        // --- Step 0: Establish an initial context ---
        vi.mocked(mockChat.getHistory!).mockReturnValue([]); // Start with empty history
        const contextA = {
          workspaceState: {
            openFiles: [
              {
                path: '/path/to/fileA.ts',
                isActive: true,
                timestamp: Date.now(),
              },
            ],
          },
        };
        vi.mocked(ideContext.getIdeContext).mockReturnValue(contextA);

        // Act: Send a regular message to establish the initial context
        let stream = client.sendMessageStream(
          [{ text: 'Initial message' }],
          new AbortController().signal,
          'prompt-id-initial',
        );
        for await (const _ of stream) {
          /* consume */
        }

        // Assert: Full context for fileA.ts was sent and stored.
        const initialCall = vi.mocked(mockChat.addHistory!).mock.calls[0][0];
        expect(JSON.stringify(initialCall)).toContain(
          "user's editor context as a JSON object",
        );
        expect(JSON.stringify(initialCall)).toContain('fileA.ts');
        // This implicitly tests that `lastSentIdeContext` is now set internally by the client.
        vi.mocked(mockChat.addHistory!).mockClear();

        // --- Step 1: A tool call is pending, context should be skipped ---
        const historyWithPendingCall: Content[] = [
          { role: 'user', parts: [{ text: 'Please use a tool.' }] },
          {
            role: 'model',
            parts: [{ functionCall: { name: 'some_tool', args: {} } }],
          },
        ];
        vi.mocked(mockChat.getHistory!).mockReturnValue(historyWithPendingCall);

        // Arrange: IDE context changes, but this should be skipped
        const contextB = {
          workspaceState: {
            openFiles: [
              {
                path: '/path/to/fileB.ts',
                isActive: true,
                timestamp: Date.now(),
              },
            ],
          },
        };
        vi.mocked(ideContext.getIdeContext).mockReturnValue(contextB);

        // Act: Send the tool response
        stream = client.sendMessageStream(
          [
            {
              functionResponse: {
                name: 'some_tool',
                response: { success: true },
              },
            },
          ],
          new AbortController().signal,
          'prompt-id-tool-response',
        );
        for await (const _ of stream) {
          /* consume */
        }

        // Assert: No context was sent
        expect(mockChat.addHistory).not.toHaveBeenCalled();

        // --- Step 2: A new message is sent, latest context DELTA should be included ---
        const historyAfterToolResponse: Content[] = [
          ...historyWithPendingCall,
          {
            role: 'user',
            parts: [
              {
                functionResponse: {
                  name: 'some_tool',
                  response: { success: true },
                },
              },
            ],
          },
          { role: 'model', parts: [{ text: 'The tool ran successfully.' }] },
        ];
        vi.mocked(mockChat.getHistory!).mockReturnValue(
          historyAfterToolResponse,
        );

        // Arrange: The IDE context has changed again
        const contextC = {
          workspaceState: {
            openFiles: [
              // fileA is now closed, fileC is open
              {
                path: '/path/to/fileC.ts',
                isActive: true,
                timestamp: Date.now(),
              },
            ],
          },
        };
        vi.mocked(ideContext.getIdeContext).mockReturnValue(contextC);

        // Act: Send a new, regular user message
        stream = client.sendMessageStream(
          [{ text: 'Thanks!' }],
          new AbortController().signal,
          'prompt-id-final',
        );
        for await (const _ of stream) {
          /* consume */
        }

        // Assert: The DELTA context was sent
        const finalCall = vi.mocked(mockChat.addHistory!).mock.calls[0][0];
        expect(JSON.stringify(finalCall)).toContain('summary of changes');
        // The delta should reflect fileA being closed and fileC being opened.
        expect(JSON.stringify(finalCall)).toContain('filesClosed');
        expect(JSON.stringify(finalCall)).toContain('fileA.ts');
        expect(JSON.stringify(finalCall)).toContain('activeFileChanged');
        expect(JSON.stringify(finalCall)).toContain('fileC.ts');
      });
    });

    it('should not call checkNextSpeaker when turn.run() yields an error', async () => {
      // Arrange
      const { checkNextSpeaker } = await import(
        '../utils/nextSpeakerChecker.js'
      );
      const mockCheckNextSpeaker = vi.mocked(checkNextSpeaker);

      const mockStream = (async function* () {
        yield {
          type: GeminiEventType.Error,
          value: { error: { message: 'test error' } },
        };
      })();
      mockTurnRunFn.mockReturnValue(mockStream);

      const mockChat: Partial<GeminiChat> = {
        addHistory: vi.fn(),
        getHistory: vi.fn().mockReturnValue([]),
      };
      client['chat'] = mockChat as GeminiChat;

      const mockGenerator: Partial<ContentGenerator> = {
        countTokens: vi.fn().mockResolvedValue({ totalTokens: 0 }),
        generateContent: mockGenerateContentFn,
      };
      client['contentGenerator'] = mockGenerator as ContentGenerator;

      // Act
      const stream = client.sendMessageStream(
        [{ text: 'Hi' }],
        new AbortController().signal,
        'prompt-id-error',
      );
      for await (const _ of stream) {
        // consume stream
      }

      // Assert
      expect(mockCheckNextSpeaker).not.toHaveBeenCalled();
    });

    it('should not call checkNextSpeaker when turn.run() yields a value then an error', async () => {
      // Arrange
      const { checkNextSpeaker } = await import(
        '../utils/nextSpeakerChecker.js'
      );
      const mockCheckNextSpeaker = vi.mocked(checkNextSpeaker);

      const mockStream = (async function* () {
        yield { type: GeminiEventType.Content, value: 'some content' };
        yield {
          type: GeminiEventType.Error,
          value: { error: { message: 'test error' } },
        };
      })();
      mockTurnRunFn.mockReturnValue(mockStream);

      const mockChat: Partial<GeminiChat> = {
        addHistory: vi.fn(),
        getHistory: vi.fn().mockReturnValue([]),
      };
      client['chat'] = mockChat as GeminiChat;

      const mockGenerator: Partial<ContentGenerator> = {
        countTokens: vi.fn().mockResolvedValue({ totalTokens: 0 }),
        generateContent: mockGenerateContentFn,
      };
      client['contentGenerator'] = mockGenerator as ContentGenerator;

      // Act
      const stream = client.sendMessageStream(
        [{ text: 'Hi' }],
        new AbortController().signal,
        'prompt-id-error',
      );
      for await (const _ of stream) {
        // consume stream
      }

      // Assert
      expect(mockCheckNextSpeaker).not.toHaveBeenCalled();
    });
  });

  describe('generateContent', () => {
    it('should call generateContent with the correct parameters', async () => {
      const contents = [{ role: 'user', parts: [{ text: 'hello' }] }];
      const generationConfig = { temperature: 0.5 };
      const abortSignal = new AbortController().signal;

      // Mock countTokens
      const mockGenerator: Partial<ContentGenerator> = {
        countTokens: vi.fn().mockResolvedValue({ totalTokens: 1 }),
        generateContent: mockGenerateContentFn,
      };
      client['contentGenerator'] = mockGenerator as ContentGenerator;

      await client.generateContent(contents, generationConfig, abortSignal);

      expect(mockGenerateContentFn).toHaveBeenCalledWith(
        {
          model: 'test-model',
          config: {
            abortSignal,
            systemInstruction: getCoreSystemPrompt(''),
            temperature: 0.5,
            topP: 1,
          },
          contents,
        },
        'test-session-id',
      );
    });

    it('should use current model from config for content generation', async () => {
      const initialModel = client['config'].getModel();
      const contents = [{ role: 'user', parts: [{ text: 'test' }] }];
      const currentModel = initialModel + '-changed';

      vi.spyOn(client['config'], 'getModel').mockReturnValueOnce(currentModel);

      const mockGenerator: Partial<ContentGenerator> = {
        countTokens: vi.fn().mockResolvedValue({ totalTokens: 1 }),
        generateContent: mockGenerateContentFn,
      };
      client['contentGenerator'] = mockGenerator as ContentGenerator;

      await client.generateContent(contents, {}, new AbortController().signal);

      expect(mockGenerateContentFn).not.toHaveBeenCalledWith({
        model: initialModel,
        config: expect.any(Object),
        contents,
      });
      expect(mockGenerateContentFn).toHaveBeenCalledWith(
        {
          model: currentModel,
          config: expect.any(Object),
          contents,
        },
        'test-session-id',
      );
    });
  });

  describe('handleFlashFallback', () => {
    it('should use current model from config when checking for fallback', async () => {
      const initialModel = client['config'].getModel();
      const fallbackModel = DEFAULT_GEMINI_FLASH_MODEL;

      // mock config been changed
      const currentModel = initialModel + '-changed';
      const getModelSpy = vi.spyOn(client['config'], 'getModel');
      getModelSpy.mockReturnValue(currentModel);

      const mockFallbackHandler = vi.fn().mockResolvedValue(true);
      client['config'].flashFallbackHandler = mockFallbackHandler;
      client['config'].setModel = vi.fn();

      const result = await client['handleFlashFallback'](
        AuthType.LOGIN_WITH_GOOGLE,
      );

      expect(result).toBe(fallbackModel);

      expect(mockFallbackHandler).toHaveBeenCalledWith(
        currentModel,
        fallbackModel,
        undefined,
      );
    });
  });

  describe('setHistory', () => {
    it('should strip thought signatures when stripThoughts is true', () => {
      const mockChat = {
        setHistory: vi.fn(),
      };
      client['chat'] = mockChat as unknown as GeminiChat;

      const historyWithThoughts: Content[] = [
        {
          role: 'user',
          parts: [{ text: 'hello' }],
        },
        {
          role: 'model',
          parts: [
            { text: 'thinking...', thoughtSignature: 'thought-123' },
            {
              functionCall: { name: 'test', args: {} },
              thoughtSignature: 'thought-456',
            },
          ],
        },
      ];

      client.setHistory(historyWithThoughts, { stripThoughts: true });

      const expectedHistory: Content[] = [
        {
          role: 'user',
          parts: [{ text: 'hello' }],
        },
        {
          role: 'model',
          parts: [
            { text: 'thinking...' },
            { functionCall: { name: 'test', args: {} } },
          ],
        },
      ];

      expect(mockChat.setHistory).toHaveBeenCalledWith(expectedHistory);
    });

    it('should not strip thought signatures when stripThoughts is false', () => {
      const mockChat = {
        setHistory: vi.fn(),
      };
      client['chat'] = mockChat as unknown as GeminiChat;

      const historyWithThoughts: Content[] = [
        {
          role: 'user',
          parts: [{ text: 'hello' }],
        },
        {
          role: 'model',
          parts: [
            { text: 'thinking...', thoughtSignature: 'thought-123' },
            { text: 'ok', thoughtSignature: 'thought-456' },
          ],
        },
      ];

      client.setHistory(historyWithThoughts, { stripThoughts: false });

      expect(mockChat.setHistory).toHaveBeenCalledWith(historyWithThoughts);
    });
  });
});<|MERGE_RESOLUTION|>--- conflicted
+++ resolved
@@ -12,22 +12,16 @@
   EmbedContentResponse,
   GenerateContentResponse,
 } from '@google/genai';
-<<<<<<< HEAD
+import { GoogleGenAI } from '@google/genai';
 import {
   findIndexAfterFraction,
   isThinkingDefault,
   isThinkingSupported,
   GeminiClient,
 } from './client.js';
-import { AuthType, ContentGenerator } from './contentGenerator.js';
-import { GeminiChat } from './geminiChat.js';
-=======
-import { GoogleGenAI } from '@google/genai';
-import { findIndexAfterFraction, GeminiClient } from './client.js';
 import type { ContentGenerator } from './contentGenerator.js';
 import { AuthType } from './contentGenerator.js';
 import type { GeminiChat } from './geminiChat.js';
->>>>>>> 7e315778
 import { Config } from '../config/config.js';
 import { GeminiEventType, Turn } from './turn.js';
 import { getCoreSystemPrompt } from './prompts.js';
