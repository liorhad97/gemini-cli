--- conflicted
+++ resolved
@@ -90,13 +90,8 @@
 // MCP OAuth
 export { MCPOAuthProvider } from './mcp/oauth-provider.js';
 export type {
-<<<<<<< HEAD
-  MCPOAuthToken,
-  MCPOAuthCredentials,
-=======
   OAuthToken,
   OAuthCredentials,
->>>>>>> 83a40ff9
 } from './mcp/token-storage/types.js';
 export { MCPOAuthTokenStorage } from './mcp/oauth-token-storage.js';
 export type { MCPOAuthConfig } from './mcp/oauth-provider.js';
