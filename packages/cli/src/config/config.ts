/**
 * @license
 * Copyright 2025 Google LLC
 * SPDX-License-Identifier: Apache-2.0
 */

import * as fs from 'node:fs';
import * as path from 'node:path';
import { homedir } from 'node:os';
import yargs from 'yargs/yargs';
import { hideBin } from 'yargs/helpers';
import process from 'node:process';
import { mcpCommand } from '../commands/mcp.js';
import type {
  TelemetryTarget,
  FileFilteringOptions,
  MCPServerConfig,
} from '@google/gemini-cli-core';
import { extensionsCommand } from '../commands/extensions.js';
import {
  Config,
  loadServerHierarchicalMemory,
  setGeminiMdFilename as setServerGeminiMdFilename,
  getCurrentGeminiMdFilename,
  ApprovalMode,
  DEFAULT_GEMINI_MODEL,
  DEFAULT_GEMINI_EMBEDDING_MODEL,
  DEFAULT_MEMORY_FILE_FILTERING_OPTIONS,
  FileDiscoveryService,
  ShellTool,
  EditTool,
  WriteFileTool,
} from '@google/gemini-cli-core';
import type { Settings } from './settings.js';

import type { Extension } from './extension.js';
import { annotateActiveExtensions } from './extension.js';
import { getCliVersion } from '../utils/version.js';
import { loadSandboxConfig } from './sandboxConfig.js';
import { resolvePath } from '../utils/resolvePath.js';
import { appEvents } from '../utils/events.js';

import { isWorkspaceTrusted } from './trustedFolders.js';

// Simple console logger for now - replace with actual logger if available
const logger = {
  // eslint-disable-next-line @typescript-eslint/no-explicit-any
  debug: (...args: any[]) => console.debug('[DEBUG]', ...args),
  // eslint-disable-next-line @typescript-eslint/no-explicit-any
  warn: (...args: any[]) => console.warn('[WARN]', ...args),
  // eslint-disable-next-line @typescript-eslint/no-explicit-any
  error: (...args: any[]) => console.error('[ERROR]', ...args),
};

export interface CliArgs {
  model: string | undefined;
  sandbox: boolean | string | undefined;
  sandboxImage: string | undefined;
  debug: boolean | undefined;
  prompt: string | undefined;
  promptInteractive: string | undefined;
  allFiles: boolean | undefined;
  showMemoryUsage: boolean | undefined;
  yolo: boolean | undefined;
  approvalMode: string | undefined;
  telemetry: boolean | undefined;
  checkpointing: boolean | undefined;
  telemetryTarget: string | undefined;
  telemetryOtlpEndpoint: string | undefined;
  telemetryOtlpProtocol: string | undefined;
  telemetryLogPrompts: boolean | undefined;
  telemetryOutfile: string | undefined;
  allowedMcpServerNames: string[] | undefined;
  allowedTools: string[] | undefined;
  experimentalAcp: boolean | undefined;
  extensions: string[] | undefined;
  listExtensions: boolean | undefined;
  proxy: string | undefined;
  includeDirectories: string[] | undefined;
  screenReader: boolean | undefined;
}

export async function parseArguments(settings: Settings): Promise<CliArgs> {
  const yargsInstance = yargs(hideBin(process.argv))
    .locale('en')
    .scriptName('gemini')
    .usage(
      'Usage: gemini [options] [command]\n\nGemini CLI - Launch an interactive CLI, use -p/--prompt for non-interactive mode',
    )
    .command('$0', 'Launch Gemini CLI', (yargsInstance) =>
      yargsInstance
        .option('model', {
          alias: 'm',
          type: 'string',
          description: `Model`,
          default: process.env['GEMINI_MODEL'],
        })
        .option('prompt', {
          alias: 'p',
          type: 'string',
          description: 'Prompt. Appended to input on stdin (if any).',
        })
        .option('prompt-interactive', {
          alias: 'i',
          type: 'string',
          description:
            'Execute the provided prompt and continue in interactive mode',
        })
        .option('sandbox', {
          alias: 's',
          type: 'boolean',
          description: 'Run in sandbox?',
        })
        .option('sandbox-image', {
          type: 'string',
          description: 'Sandbox image URI.',
        })
        .option('debug', {
          alias: 'd',
          type: 'boolean',
          description: 'Run in debug mode?',
          default: false,
        })
        .option('all-files', {
          alias: ['a'],
          type: 'boolean',
          description: 'Include ALL files in context?',
          default: false,
        })
        .option('show-memory-usage', {
          type: 'boolean',
          description: 'Show memory usage in status bar',
          default: false,
        })
        .option('yolo', {
          alias: 'y',
          type: 'boolean',
          description:
            'Automatically accept all actions (aka YOLO mode, see https://www.youtube.com/watch?v=xvFZjo5PgG0 for more details)?',
          default: false,
        })
        .option('approval-mode', {
          type: 'string',
          choices: ['default', 'auto_edit', 'yolo'],
          description:
            'Set the approval mode: default (prompt for approval), auto_edit (auto-approve edit tools), yolo (auto-approve all tools)',
        })
        .option('telemetry', {
          type: 'boolean',
          description:
            'Enable telemetry? This flag specifically controls if telemetry is sent. Other --telemetry-* flags set specific values but do not enable telemetry on their own.',
        })
        .option('telemetry-target', {
          type: 'string',
          choices: ['local', 'gcp'],
          description:
            'Set the telemetry target (local or gcp). Overrides settings files.',
        })
        .option('telemetry-otlp-endpoint', {
          type: 'string',
          description:
            'Set the OTLP endpoint for telemetry. Overrides environment variables and settings files.',
        })
        .option('telemetry-otlp-protocol', {
          type: 'string',
          choices: ['grpc', 'http'],
          description:
            'Set the OTLP protocol for telemetry (grpc or http). Overrides settings files.',
        })
        .option('telemetry-log-prompts', {
          type: 'boolean',
          description:
            'Enable or disable logging of user prompts for telemetry. Overrides settings files.',
        })
        .option('telemetry-outfile', {
          type: 'string',
          description: 'Redirect all telemetry output to the specified file.',
        })
        .option('checkpointing', {
          alias: 'c',
          type: 'boolean',
          description: 'Enables checkpointing of file edits',
          default: false,
        })
        .option('experimental-acp', {
          type: 'boolean',
          description: 'Starts the agent in ACP mode',
        })
        .option('allowed-mcp-server-names', {
          type: 'array',
          string: true,
          description: 'Allowed MCP server names',
        })
        .option('allowed-tools', {
          type: 'array',
          string: true,
          description: 'Tools that are allowed to run without confirmation',
        })
        .option('extensions', {
          alias: 'e',
          type: 'array',
          string: true,
          description:
            'A list of extensions to use. If not provided, all extensions are used.',
        })
        .option('list-extensions', {
          alias: 'l',
          type: 'boolean',
          description: 'List all available extensions and exit.',
        })
        .option('proxy', {
          type: 'string',
          description:
            'Proxy for gemini client, like schema://user:password@host:port',
        })
        .option('include-directories', {
          type: 'array',
          string: true,
          description:
            'Additional directories to include in the workspace (comma-separated or multiple --include-directories)',
          coerce: (dirs: string[]) =>
            // Handle comma-separated values
            dirs.flatMap((dir) => dir.split(',').map((d) => d.trim())),
        })
        .option('screen-reader', {
          type: 'boolean',
          description: 'Enable screen reader mode for accessibility.',
          default: false,
        })
        .deprecateOption(
          'telemetry',
          'Use settings.json instead. This flag will be removed in a future version.',
        )
        .deprecateOption(
          'telemetry-target',
          'Use settings.json instead. This flag will be removed in a future version.',
        )
        .deprecateOption(
          'telemetry-otlp-endpoint',
          'Use settings.json instead. This flag will be removed in a future version.',
        )
        .deprecateOption(
          'telemetry-otlp-protocol',
          'Use settings.json instead. This flag will be removed in a future version.',
        )
        .deprecateOption(
          'telemetry-log-prompts',
          'Use settings.json instead. This flag will be removed in a future version.',
        )
        .deprecateOption(
          'telemetry-outfile',
          'Use settings.json instead. This flag will be removed in a future version.',
        )
        .deprecateOption(
          'show-memory-usage',
          'Use settings.json instead. This flag will be removed in a future version.',
        )
        .deprecateOption(
          'sandbox-image',
          'Use settings.json instead. This flag will be removed in a future version.',
        )
        .deprecateOption(
          'proxy',
          'Use settings.json instead. This flag will be removed in a future version.',
        )
        .deprecateOption(
          'checkpointing',
          'Use settings.json instead. This flag will be removed in a future version.',
        )
        .deprecateOption(
          'all-files',
          'Use @ includes in the application instead. This flag will be removed in a future version.',
        )
        .check((argv) => {
          if (argv.prompt && argv['promptInteractive']) {
            throw new Error(
              'Cannot use both --prompt (-p) and --prompt-interactive (-i) together',
            );
          }
          if (argv.yolo && argv['approvalMode']) {
            throw new Error(
              'Cannot use both --yolo (-y) and --approval-mode together. Use --approval-mode=yolo instead.',
            );
          }
          return true;
        }),
    )
    // Register MCP subcommands
    .command(mcpCommand);

  if (settings?.experimental?.extensionManagement ?? false) {
    yargsInstance.command(extensionsCommand);
  }

  yargsInstance
    .version(await getCliVersion()) // This will enable the --version flag based on package.json
    .alias('v', 'version')
    .help()
    .alias('h', 'help')
    .strict()
    .demandCommand(0, 0); // Allow base command to run with no subcommands

  yargsInstance.wrap(yargsInstance.terminalWidth());
  const result = await yargsInstance.parse();

  // Handle case where MCP subcommands are executed - they should exit the process
  // and not return to main CLI logic
  if (
    result._.length > 0 &&
    (result._[0] === 'mcp' || result._[0] === 'extensions')
  ) {
    // MCP commands handle their own execution and process exit
    process.exit(0);
  }

  // The import format is now only controlled by settings.memoryImportFormat
  // We no longer accept it as a CLI argument
  return result as unknown as CliArgs;
}

// This function is now a thin wrapper around the server's implementation.
// It's kept in the CLI for now as App.tsx directly calls it for memory refresh.
// TODO: Consider if App.tsx should get memory via a server call or if Config should refresh itself.
export async function loadHierarchicalGeminiMemory(
  currentWorkingDirectory: string,
  includeDirectoriesToReadGemini: readonly string[] = [],
  debugMode: boolean,
  fileService: FileDiscoveryService,
  settings: Settings,
  extensionContextFilePaths: string[] = [],
  memoryImportFormat: 'flat' | 'tree' = 'tree',
  fileFilteringOptions?: FileFilteringOptions,
): Promise<{ memoryContent: string; fileCount: number }> {
  // FIX: Use real, canonical paths for a reliable comparison to handle symlinks.
  const realCwd = fs.realpathSync(path.resolve(currentWorkingDirectory));
  const realHome = fs.realpathSync(path.resolve(homedir()));
  const isHomeDirectory = realCwd === realHome;

  // If it is the home directory, pass an empty string to the core memory
  // function to signal that it should skip the workspace search.
  const effectiveCwd = isHomeDirectory ? '' : currentWorkingDirectory;

  if (debugMode) {
    logger.debug(
      `CLI: Delegating hierarchical memory load to server for CWD: ${currentWorkingDirectory} (memoryImportFormat: ${memoryImportFormat})`,
    );
  }

  // Directly call the server function with the corrected path.
  return loadServerHierarchicalMemory(
    effectiveCwd,
    includeDirectoriesToReadGemini,
    debugMode,
    fileService,
    extensionContextFilePaths,
    memoryImportFormat,
    fileFilteringOptions,
    settings.context?.discoveryMaxDirs,
  );
}

export async function loadCliConfig(
  settings: Settings,
  extensions: Extension[],
  sessionId: string,
  argv: CliArgs,
  cwd: string = process.cwd(),
): Promise<Config> {
  const debugMode =
    argv.debug ||
    [process.env['DEBUG'], process.env['DEBUG_MODE']].some(
      (v) => v === 'true' || v === '1',
    ) ||
    false;
  const memoryImportFormat = settings.context?.importFormat || 'tree';

  const ideMode = settings.ide?.enabled ?? false;

  const folderTrustFeature =
    settings.security?.folderTrust?.featureEnabled ?? false;
  const folderTrustSetting = settings.security?.folderTrust?.enabled ?? true;
  const folderTrust = folderTrustFeature && folderTrustSetting;
  const trustedFolder = isWorkspaceTrusted(settings);

  const allExtensions = annotateActiveExtensions(
    extensions,
    argv.extensions || [],
    cwd,
  );

  const activeExtensions = extensions.filter(
    (_, i) => allExtensions[i].isActive,
  );

  // Set the context filename in the server's memoryTool module BEFORE loading memory
  // TODO(b/343434939): This is a bit of a hack. The contextFileName should ideally be passed
  // directly to the Config constructor in core, and have core handle setGeminiMdFilename.
  // However, loadHierarchicalGeminiMemory is called *before* createServerConfig.
  if (settings.context?.fileName) {
    setServerGeminiMdFilename(settings.context.fileName);
  } else {
    // Reset to default if not provided in settings.
    setServerGeminiMdFilename(getCurrentGeminiMdFilename());
  }

  const extensionContextFilePaths = activeExtensions.flatMap(
    (e) => e.contextFiles,
  );

  const fileService = new FileDiscoveryService(cwd);

  const fileFiltering = {
    ...DEFAULT_MEMORY_FILE_FILTERING_OPTIONS,
    ...settings.context?.fileFiltering,
  };

  const includeDirectories = (settings.context?.includeDirectories || [])
    .map(resolvePath)
    .concat((argv.includeDirectories || []).map(resolvePath));

  // Call the (now wrapper) loadHierarchicalGeminiMemory which calls the server's version
  const { memoryContent, fileCount } = await loadHierarchicalGeminiMemory(
    cwd,
    settings.context?.loadMemoryFromIncludeDirectories
      ? includeDirectories
      : [],
    debugMode,
    fileService,
    settings,
    extensionContextFilePaths,
    memoryImportFormat,
    fileFiltering,
  );

  let mcpServers = mergeMcpServers(settings, activeExtensions);
  const question = argv.promptInteractive || argv.prompt || '';

  // Determine approval mode with backward compatibility
  let approvalMode: ApprovalMode;
  if (argv.approvalMode) {
    // New --approval-mode flag takes precedence
    switch (argv.approvalMode) {
      case 'yolo':
        approvalMode = ApprovalMode.YOLO;
        break;
      case 'auto_edit':
        approvalMode = ApprovalMode.AUTO_EDIT;
        break;
      case 'default':
        approvalMode = ApprovalMode.DEFAULT;
        break;
      default:
        throw new Error(
          `Invalid approval mode: ${argv.approvalMode}. Valid values are: yolo, auto_edit, default`,
        );
    }
  } else {
    // Fallback to legacy --yolo flag behavior
    approvalMode =
      argv.yolo || false ? ApprovalMode.YOLO : ApprovalMode.DEFAULT;
  }

  // Force approval mode to default if the folder is not trusted.
  if (!trustedFolder && approvalMode !== ApprovalMode.DEFAULT) {
    logger.warn(
      `Approval mode overridden to "default" because the current folder is not trusted.`,
    );
    approvalMode = ApprovalMode.DEFAULT;
  }

  const interactive =
    !!argv.promptInteractive || (process.stdin.isTTY && question.length === 0);
  // In non-interactive mode, exclude tools that require a prompt.
  const extraExcludes: string[] = [];
  if (!interactive && !argv.experimentalAcp) {
    switch (approvalMode) {
      case ApprovalMode.DEFAULT:
        // In default non-interactive mode, all tools that require approval are excluded.
        extraExcludes.push(ShellTool.Name, EditTool.Name, WriteFileTool.Name);
        break;
      case ApprovalMode.AUTO_EDIT:
        // In auto-edit non-interactive mode, only tools that still require a prompt are excluded.
        extraExcludes.push(ShellTool.Name);
        break;
      case ApprovalMode.YOLO:
        // No extra excludes for YOLO mode.
        break;
      default:
        // This should never happen due to validation earlier, but satisfies the linter
        break;
    }
  }

  const excludeTools = mergeExcludeTools(
    settings,
    activeExtensions,
    extraExcludes.length > 0 ? extraExcludes : undefined,
  );
  const blockedMcpServers: Array<{ name: string; extensionName: string }> = [];

  if (!argv.allowedMcpServerNames) {
    if (settings.mcp?.allowed) {
      mcpServers = allowedMcpServers(
        mcpServers,
        settings.mcp.allowed,
        blockedMcpServers,
      );
    }

    if (settings.mcp?.excluded) {
      const excludedNames = new Set(settings.mcp.excluded.filter(Boolean));
      if (excludedNames.size > 0) {
        mcpServers = Object.fromEntries(
          Object.entries(mcpServers).filter(([key]) => !excludedNames.has(key)),
        );
      }
    }
  }

  if (argv.allowedMcpServerNames) {
    mcpServers = allowedMcpServers(
      mcpServers,
      argv.allowedMcpServerNames,
      blockedMcpServers,
    );
  }

  const sandboxConfig = await loadSandboxConfig(settings, argv);
  const screenReader =
    argv.screenReader !== undefined
      ? argv.screenReader
      : (settings.ui?.accessibility?.screenReader ?? false);
  return new Config({
    sessionId,
    embeddingModel: DEFAULT_GEMINI_EMBEDDING_MODEL,
    sandbox: sandboxConfig,
    targetDir: cwd,
    includeDirectories,
    loadMemoryFromIncludeDirectories:
      settings.context?.loadMemoryFromIncludeDirectories || false,
    debugMode,
    question,
    fullContext: argv.allFiles || false,
    coreTools: settings.tools?.core || undefined,
    allowedTools: argv.allowedTools || settings.tools?.allowed || undefined,
    excludeTools,
    toolDiscoveryCommand: settings.tools?.discoveryCommand,
    toolCallCommand: settings.tools?.callCommand,
    mcpServerCommand: settings.mcp?.serverCommand,
    mcpServers,
    userMemory: memoryContent,
    geminiMdFileCount: fileCount,
    approvalMode,
    showMemoryUsage:
      argv.showMemoryUsage || settings.ui?.showMemoryUsage || false,
    accessibility: {
      ...settings.ui?.accessibility,
      screenReader,
    },
    telemetry: {
      enabled: argv.telemetry ?? settings.telemetry?.enabled,
      target: (argv.telemetryTarget ??
        settings.telemetry?.target) as TelemetryTarget,
      otlpEndpoint:
        argv.telemetryOtlpEndpoint ??
        process.env['OTEL_EXPORTER_OTLP_ENDPOINT'] ??
        settings.telemetry?.otlpEndpoint,
      otlpProtocol: (['grpc', 'http'] as const).find(
        (p) =>
          p ===
          (argv.telemetryOtlpProtocol ?? settings.telemetry?.otlpProtocol),
      ),
      logPrompts: argv.telemetryLogPrompts ?? settings.telemetry?.logPrompts,
      outfile: argv.telemetryOutfile ?? settings.telemetry?.outfile,
    },
    usageStatisticsEnabled: settings.privacy?.usageStatisticsEnabled ?? true,
    // Git-aware file filtering settings
    fileFiltering: {
      respectGitIgnore: settings.context?.fileFiltering?.respectGitIgnore,
      respectGeminiIgnore: settings.context?.fileFiltering?.respectGeminiIgnore,
      enableRecursiveFileSearch:
        settings.context?.fileFiltering?.enableRecursiveFileSearch,
      disableFuzzySearch: settings.context?.fileFiltering?.disableFuzzySearch,
    },
    checkpointing:
      argv.checkpointing || settings.general?.checkpointing?.enabled,
    proxy:
      argv.proxy ||
      process.env['HTTPS_PROXY'] ||
      process.env['https_proxy'] ||
      process.env['HTTP_PROXY'] ||
      process.env['http_proxy'],
    cwd,
    fileDiscoveryService: fileService,
    bugCommand: settings.advanced?.bugCommand,
    model: argv.model || settings.model?.name || DEFAULT_GEMINI_MODEL,
    extensionContextFilePaths,
    maxSessionTurns: settings.model?.maxSessionTurns ?? -1,
    experimentalZedIntegration: argv.experimentalAcp || false,
    listExtensions: argv.listExtensions || false,
    extensions: allExtensions,
    blockedMcpServers,
    noBrowser: !!process.env['NO_BROWSER'],
    summarizeToolOutput: settings.model?.summarizeToolOutput,
    ideMode,
    chatCompression: settings.model?.chatCompression,
    folderTrustFeature,
    folderTrust,
    interactive,
    trustedFolder,
    useRipgrep: settings.tools?.useRipgrep,
    shouldUseNodePtyShell: settings.tools?.usePty,
    skipNextSpeakerCheck: settings.model?.skipNextSpeakerCheck,
    enablePromptCompletion: settings.general?.enablePromptCompletion ?? false,
<<<<<<< HEAD
    truncateToolOutputThreshold: settings.truncateToolOutputThreshold,
    truncateToolOutputLines: settings.truncateToolOutputLines,
=======
    eventEmitter: appEvents,
>>>>>>> 71ad272a
  });
}

function allowedMcpServers(
  mcpServers: { [x: string]: MCPServerConfig },
  allowMCPServers: string[],
  blockedMcpServers: Array<{ name: string; extensionName: string }>,
) {
  const allowedNames = new Set(allowMCPServers.filter(Boolean));
  if (allowedNames.size > 0) {
    mcpServers = Object.fromEntries(
      Object.entries(mcpServers).filter(([key, server]) => {
        const isAllowed = allowedNames.has(key);
        if (!isAllowed) {
          blockedMcpServers.push({
            name: key,
            extensionName: server.extensionName || '',
          });
        }
        return isAllowed;
      }),
    );
  } else {
    blockedMcpServers.push(
      ...Object.entries(mcpServers).map(([key, server]) => ({
        name: key,
        extensionName: server.extensionName || '',
      })),
    );
    mcpServers = {};
  }
  return mcpServers;
}

function mergeMcpServers(settings: Settings, extensions: Extension[]) {
  const mcpServers = { ...(settings.mcpServers || {}) };
  for (const extension of extensions) {
    Object.entries(extension.config.mcpServers || {}).forEach(
      ([key, server]) => {
        if (mcpServers[key]) {
          logger.warn(
            `Skipping extension MCP config for server with key "${key}" as it already exists.`,
          );
          return;
        }
        mcpServers[key] = {
          ...server,
          extensionName: extension.config.name,
        };
      },
    );
  }
  return mcpServers;
}

function mergeExcludeTools(
  settings: Settings,
  extensions: Extension[],
  extraExcludes?: string[] | undefined,
): string[] {
  const allExcludeTools = new Set([
    ...(settings.tools?.exclude || []),
    ...(extraExcludes || []),
  ]);
  for (const extension of extensions) {
    for (const tool of extension.config.excludeTools || []) {
      allExcludeTools.add(tool);
    }
  }
  return [...allExcludeTools];
}<|MERGE_RESOLUTION|>--- conflicted
+++ resolved
@@ -612,12 +612,9 @@
     shouldUseNodePtyShell: settings.tools?.usePty,
     skipNextSpeakerCheck: settings.model?.skipNextSpeakerCheck,
     enablePromptCompletion: settings.general?.enablePromptCompletion ?? false,
-<<<<<<< HEAD
     truncateToolOutputThreshold: settings.truncateToolOutputThreshold,
     truncateToolOutputLines: settings.truncateToolOutputLines,
-=======
     eventEmitter: appEvents,
->>>>>>> 71ad272a
   });
 }
 
