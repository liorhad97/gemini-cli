--- conflicted
+++ resolved
@@ -774,7 +774,6 @@
       },
     },
   },
-<<<<<<< HEAD
   skipNextSpeakerCheck: {
     type: 'boolean',
     label: 'Skip Next Speaker Check',
@@ -823,8 +822,6 @@
     description: 'Enable debug logging of keystrokes to the console.',
     showInDialog: true,
   },
-=======
->>>>>>> 5f16541c
 } as const;
 
 type InferSettings<T extends SettingsSchema> = {
